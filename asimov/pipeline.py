--- conflicted
+++ resolved
@@ -358,71 +358,10 @@
         self.meta = kwargs
 
 
-<<<<<<< HEAD
         self.outputs = os.path.join(
             config.get("project", "root"),
             config.get("general", "webroot"),
             self.subject.name,
-=======
-        if "cosmology" in self.meta:
-            command += [
-                "--cosmology",
-                self.meta["cosmology"],
-            ]
-        if "redshift" in self.meta:
-            command += ["--redshift_method", self.meta["redshift"]]
-        if "skymap samples" in self.meta:
-            command += [
-                "--nsamples_for_skymap",
-                str(
-                    self.meta["skymap samples"]
-                ),  # config.get('pesummary', 'skymap_samples'),
-            ]
-
-        if "evolve spins" in self.meta:
-            if "forwards" in self.meta["evolve spins"]:
-                command += ["--evolve_spins_fowards", "True"]
-            if "backwards" in self.meta["evolve spins"]:
-                command += ["--evolve_spins_backwards", "precession_averaged"]
-
-        if "nrsur" in self.production.meta["waveform"]["approximant"].lower():
-            command += ["--NRSur_fits"]
-
-        if "multiprocess" in self.meta:
-            command += ["--multi_process", str(self.meta["multiprocess"])]
-
-        if "regenerate" in self.meta:
-            command += ["--regenerate", " ".join(self.meta["regenerate posteriors"])]
-
-        # Config file
-        command += [
-            "--config",
-            os.path.join(
-                self.production.event.repository.directory, self.category, configfile
-            ),
-        ]
-        # Samples
-        command += ["--samples"]
-        command += self.production.pipeline.samples(absolute=True)
-        # Calibration information
-        command += ["--calibration"]
-        command += calibration
-        # PSDs
-        command += ["--psd"]
-        for key, value in psds.items():
-            command += [f"{key}:{value}"]
-
-        with utils.set_directory(self.production.rundir):
-            with open(f"{self.production.name}_pesummary.sh", "w") as bash_file:
-                bash_file.write(
-                    f"{config.get('pesummary', 'executable')} " + " ".join(command)
-                )
-
-        self.logger.info(
-            f"PE summary command: {config.get('pesummary', 'executable')} {' '.join(command)}",
-            production=self.production,
-            channels=["file"],
->>>>>>> 608810a8
         )
         if self.style == "simplex":
             self.outputs = os.path.join(self.outputs, self.analyses[0].name)
@@ -442,38 +381,8 @@
         """
         Process the analysis list for this production.
 
-<<<<<<< HEAD
         The dependencies can be provided either as the name of an analysis,
         or a query against the analysis's attributes.
-=======
-        if dryrun:
-            print("PESUMMARY COMMAND")
-            print("-----------------")
-            print(command)
-
-        submit_description = {
-            "executable": config.get("pesummary", "executable"),
-            "arguments": " ".join(command),
-            "accounting_group": self.meta["accounting group"],
-            "output": f"{self.production.rundir}/pesummary.out",
-            "error": f"{self.production.rundir}/pesummary.err",
-            "log": f"{self.production.rundir}/pesummary.log",
-            "request_cpus": self.meta["multiprocess"],
-            "getenv": "true",
-            "batch_name": f"PESummary/{self.production.event.name}/{self.production.name}",
-            "request_memory": "8192MB",
-            "should_transfer_files": "YES",
-            "request_disk": "8192MB",
-        }
-
-        if dryrun:
-            print("SUBMIT DESCRIPTION")
-            print("------------------")
-            print(submit_description)
-
-        if not dryrun:
-            hostname_job = htcondor.Submit(submit_description)
->>>>>>> 608810a8
 
         Parameters
         ----------
