import os
import collections
import json

from math import floor

import click

from asimov import logging
from asimov import condor
import asimov.pipelines

# Replace this with a better logfile handling module please
#from glob import glob


from git.exc import GitCommandError

# Import CLI bits from elsewhere
from asimov import cli
from asimov.cli import configuration
from asimov.cli import report
from asimov.cli import monitor
from asimov.cli import review
from asimov.cli import manage
from asimov.cli import event
<<<<<<< HEAD

from asimov.cli import project
=======
>>>>>>> cb3bcb8e

state_vector_channel = {"L1": "L1:DCS-CALIB_STATE_VECTOR_C01",
                        "H1": "H1:DCS-CALIB_STATE_VECTOR_C01",
                        "V1": "V1:DQ_ANALYSIS_STATE_VECTOR"}


@click.group()
def olivaw():
    """
    This is the main olivaw program which runs the DAGs for each event issue.
    """
    pass

# Project initialisation
olivaw.add_command(project.init)

olivaw.add_command(event.event)

# Building and submission
olivaw.add_command(manage.manage)
# Reporting commands
olivaw.add_command(report.report)
# Configuration commands
olivaw.add_command(configuration.configuration)
# Monitoring commands
olivaw.add_command(monitor.monitor)
olivaw.add_command(event.event)
# Review commands
olivaw.add_command(review.review)<|MERGE_RESOLUTION|>--- conflicted
+++ resolved
@@ -24,11 +24,7 @@
 from asimov.cli import review
 from asimov.cli import manage
 from asimov.cli import event
-<<<<<<< HEAD
-
 from asimov.cli import project
-=======
->>>>>>> cb3bcb8e
 
 state_vector_channel = {"L1": "L1:DCS-CALIB_STATE_VECTOR_C01",
                         "H1": "H1:DCS-CALIB_STATE_VECTOR_C01",
