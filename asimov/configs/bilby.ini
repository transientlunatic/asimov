--- conflicted
+++ resolved
@@ -17,10 +17,6 @@
 {%- assign quality = production.meta['quality'] -%}
 {%- assign ifos = production.meta['interferometers'] -%}
 
-<<<<<<< HEAD
-
-=======
->>>>>>> e02f1549
 {%- if data contains "calibration" %}
 {%- if calibration_on %}
 {%- if data['calibration'] contains ifos[0] %}
@@ -32,12 +28,9 @@
 spline-calibration-nodes=10
 spline-calibration-amplitude-uncertainty-dict=None
 spline-calibration-phase-uncertainty-dict=None
-<<<<<<< HEAD
-=======
 {%- if priors contains 'calibration' %}
 calibration-prior-boundary={{ priors['calibration']['boundary'] | default: reflective }}
 {%- endif %}
->>>>>>> e02f1549
 {%- endif %}
 {%- endif %}
 {%- endif %}
@@ -135,11 +128,6 @@
 {%- if likelihood contains "roq" %}
 roq-folder={{ likelihood['roq']['folder'] | default: "None" }}
 roq-weights={{ likelihood['roq']['weights'] | default: "None" }}
-<<<<<<< HEAD
-roq-linear-matrix={{ likelihood['roq']['linear matrix'] | default: "None" }}
-roq-quadratic-matrix={{ likelihood['roq']['quadratic basis'] | default: "None" }}
-=======
->>>>>>> e02f1549
 roq-weight-format={{ likelihood['roq']['weight format'] | default: "None" }}
 roq-scale-factor={{ likelihood['roq']['scale'] | default: 1 }}
 roq-linear-matrix={{ likelihood['roq']['linear matrix'] }}
@@ -239,11 +227,7 @@
    psi = Uniform(name='psi', minimum=0, maximum=np.pi, boundary='periodic'),
    phase = Uniform(name='phase', minimum=0, maximum=2 * np.pi, boundary='periodic')}
 {% endif %}
-<<<<<<< HEAD
-enforce-signal-duration=True
-=======
 enforce-signal-duration={{ production.meta['waveform']['enforce signal duration'] | default: False }}
->>>>>>> e02f1549
 
 ################################################################################
 ## Post processing arguments
