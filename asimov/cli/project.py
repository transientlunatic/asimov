--- conflicted
+++ resolved
@@ -124,17 +124,12 @@
     if config.get("ledger", "engine") == "yamlfile":
         shutil.copyfile(os.path.join(location, config.get("ledger", "location")), "ledger.yml")
     elif config.get("ledger", "engine") == "gitlab":
-<<<<<<< HEAD
-
         _, repository = connect_gitlab(config)
-=======
-        _, repository = connect_gitlab()
->>>>>>> f900a8c0
 
         events = gitlab.find_events(repository,
-                                milestone=config.get("olivaw", "milestone"),
-                                subset=[event],
                                 update=False,
+                                subset=[None],
+                                label=config.get("gitlab", "event_label"),
                                 repo=False)
 
         total = []
