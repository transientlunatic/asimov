--- conflicted
+++ resolved
@@ -6,14 +6,9 @@
 import pathlib
 import click
 
-<<<<<<< HEAD
-from asimov.cli import known_pipelines
-from asimov import logging
-from asimov import config, ledger
-=======
 from asimov.cli import connect_gitlab, known_pipelines
-from asimov import config, logger
->>>>>>> 84bbc602
+from asimov import config, logger, ledger
+
 from asimov import gitlab
 from asimov.event import Event, DescriptionException, Production
 from asimov.pipeline import PipelineException
@@ -30,19 +25,9 @@
     Create the run configuration files for a given event for jobs which are ready to run.
     If no event is specified then all of the events will be processed.
     """
-<<<<<<< HEAD
-
     for event in ledger.get_event(event):
-        click.echo(f"Working on {event.name}")
-        logger = logging.AsimovLogger(event=event)
-        ready_productions = event.get_all_latest()
-=======
-    server, repository = connect_gitlab()
-    events = gitlab.find_events(repository, milestone=config.get("olivaw", "milestone"), subset=[event], update=False)    
-    for event in events:
         click.echo(f"Working on {event.title}")
         ready_productions = event.event_object.get_all_latest()
->>>>>>> 84bbc602
         for production in ready_productions:
             click.echo(f"\tWorking on production {production.name}")
             if production.status in {"running", "stuck", "wait", "finished", "uploaded", "cancelled", "stopped"}: continue
