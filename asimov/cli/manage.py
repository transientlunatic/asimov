""" 
Olivaw management commands
"""
import os
<<<<<<< HEAD
import pathlib
=======

>>>>>>> 0317a5c5
import click

from asimov.cli import connect_gitlab, known_pipelines
from asimov import logging
from asimov import config
from asimov import gitlab
from asimov.event import Event, DescriptionException, Production
from asimov.pipeline import PipelineException

@click.group()
def manage():
    pass


@click.option("--event", "event", default=None, help="The event which the ledger should be returned for, optional.")
@manage.command()
def build(event):
    """
    Create the run configuration files for a given event for jobs which are ready to run.
    If no event is specified then all of the events will be processed.
    """
    server, repository = connect_gitlab()
    events = gitlab.find_events(repository, milestone=config.get("olivaw", "milestone"), subset=[event], update=False)    
    for event in events:
        click.echo(f"Working on {event.title}")
        logger = logging.AsimovLogger(event=event.event_object)
        ready_productions = event.event_object.get_all_latest()
<<<<<<< HEAD
=======
        print(ready_productions)
>>>>>>> 0317a5c5
        for production in ready_productions:
            click.echo(f"\tWorking on production {production.name}")
            if production.status in {"running", "stuck", "wait", "finished", "uploaded"}: continue
            try:
                configuration = production.get_configuration()
            except ValueError:
                try:
                    rundir = config.get("general", "rundir_default")
                    templates = os.path.join(rundir, config.get("templating", "directory"))
                    production.make_config(f"{production.name}.ini", template_directory=templates)
                    click.echo(f"Production config {production.name} created.")
                    logger.info("Run configuration created.", production=production)

                    try:
                        event.event_object.repository.add_file(f"{production.name}.ini",
                                                               os.path.join(f"{production.category}",
                                                                            f"{production.name}.ini"))
                        logger.info("Configuration committed to event repository.",
                                    production=production)
                    except Exception as e:
                        logger.error(f"Configuration could not be committed to repository.\n{e}",
                                     production=production)
                        
                except DescriptionException as e:
                    logger.error("Run configuration failed", production=production, channels=["file", "mattermost"])


@click.option("--event", "event", default=None, help="The event which the ledger should be returned for, optional.")
@click.option("--update", "update", default=False, help="Force the git repos to be pulled before submission occurs.")
@manage.command()
def submit(event, update):
    """
    Submit the run configuration files for a given event for jobs which are ready to run.
    If no event is specified then all of the events will be processed.
    """
    server, repository = connect_gitlab()
    events = gitlab.find_events(repository, milestone=config.get("olivaw", "milestone"), subset=[event], update=update)
    for event in events:
        logger = logging.AsimovLogger(event=event.event_object)
        ready_productions = event.event_object.get_all_latest()
        for production in ready_productions:
            if production.status.lower() in {"running", "stuck", "wait", "processing", "uploaded", "finished", "manual"}: continue
            if production.status.lower() == "restart":
                if production.pipeline.lower() in known_pipelines:
                    pipe = known_pipelines[production.pipeline.lower()](production, "C01_offline")
                    pipe.clean()
                    pipe.submit_dag()
            else:
                #try:
                #    configuration = production.get_configuration()
                #except ValueError as e:
                #    #build(event)
                #    logger.error(f"Error while trying to submit a configuration. {e}", production=production, channels="gitlab")
                if production.pipeline.lower() in known_pipelines:
                    pipe = known_pipelines[production.pipeline.lower()](production, "C01_offline")
                    try:
                        pipe.build_dag()
                    except PipelineException:
                        logger.error("The pipeline failed to build a DAG file.",
                                     production=production)
                    try:
                        pipe.submit_dag()
                        production.status = "running"

                    except PipelineException as e:
                        production.status = "stuck"
                        logger.error(f"The pipeline failed to submit the DAG file to the cluster. {e}",
                                     production=production)


@click.option("--event", "event", default=None, help="The event which the ledger should be returned for, optional.")
@click.option("--update", "update", default=False, help="Force the git repos to be pulled before submission occurs.")
@manage.command()
def results(event, update):
    """
    Find all available results for a given event.
    """
    server, repository = connect_gitlab()
    events = gitlab.find_events(repository, milestone=config.get("olivaw", "milestone"), subset=[event], update=update, repo=False)
    for event in events:
        click.secho(f"{event.title}")
        logger = logging.AsimovLogger(event=event.event_object)
        for production in event.productions:
            try:
                for result, meta in production.results().items():
                    print(f"{production.event.name}/{production.name}/{result}, {production.results(result)}")
            except:
                pass
            # print(production.results())

@click.option("--event", "event", default=None, help="The event which the ledger should be returned for, optional.")
@click.option("--update", "update", default=False, help="Force the git repos to be pulled before submission occurs.")
@click.option("--root", "root")
@manage.command()
def resultslinks(event, update, root):
    """
    Find all available results for a given event.
    """
    server, repository = connect_gitlab()
    events = gitlab.find_events(repository, milestone=config.get("olivaw", "milestone"), subset=[event], update=update, repo=False)
    for event in events:
        click.secho(f"{event.title}")
        logger = logging.AsimovLogger(event=event.event_object)
        for production in event.productions:
            try:
                for result, meta in production.results().items():
                    print(f"{production.event.name}/{production.name}/{result}, {production.results(result)}")
                    pathlib.Path(os.path.join(root, production.event.name, production.name)).mkdir(parents=True, exist_ok=True)
                    os.symlink(f"{production.results(result)}", f"{root}/{production.event.name}/{production.name}/{result.split('/')[-1]}")
            except AttributeError:
                pass
            # print(production.results())<|MERGE_RESOLUTION|>--- conflicted
+++ resolved
@@ -2,11 +2,8 @@
 Olivaw management commands
 """
 import os
-<<<<<<< HEAD
+
 import pathlib
-=======
-
->>>>>>> 0317a5c5
 import click
 
 from asimov.cli import connect_gitlab, known_pipelines
@@ -34,10 +31,6 @@
         click.echo(f"Working on {event.title}")
         logger = logging.AsimovLogger(event=event.event_object)
         ready_productions = event.event_object.get_all_latest()
-<<<<<<< HEAD
-=======
-        print(ready_productions)
->>>>>>> 0317a5c5
         for production in ready_productions:
             click.echo(f"\tWorking on production {production.name}")
             if production.status in {"running", "stuck", "wait", "finished", "uploaded"}: continue
