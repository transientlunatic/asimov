[gitlab]
event_label = trigger
server = https://git.ligo.org
tracking_repository = "fake"
token = "fake"

[general]
calibration = C01
git_default = .
rundir_default = working
calibration_directory=C01_offline
webroot = pages/
state_vector = "{'L1: 'L1:DCS-CALIB_STATE_VECTOR_C01', 'H1': 'H1:DCS-CALIB_STATE_VECTOR_C01', 'V1': 'V1:DQ_ANALYSIS_STATE_VECTOR'"}

[olivaw]


[project]

[ledger]
<<<<<<< HEAD
engine = tinydb
location = ledger.json
=======
engine = yamlfile

>>>>>>> 5efcea32

[storage]
root = ""
results_store = results/

[pipelines]
environment = /cvmfs/oasis.opensciencegrid.org/ligo/sw/conda/envs/igwn-py38-20210107
accounting = ligo.prod.o3.cbc.pe.lalinference

[bayeswave]
niter = 4000000
memory = 8192
postmemory = 16384
accounting = ligo.prod.o3.cbc.pe.lalinference

[rift]
environment = /cvmfs/oasis.opensciencegrid.org/ligo/sw/conda/envs/igwn-py38-20210107 

[bilby]
environment = /cvmfs/oasis.opensciencegrid.org/ligo/sw/conda/envs/igwn-py38-20210107 
accounting = ligo.prod.o3.cbc.pe.lalinference

[mattermost]
webhook_url = https://chat.ligo.org/hooks/i5k56qcs1fnaiqa1i9qrsdexby

[gracedb]
url = https://gracedb.ligo.org/api/

[theme]
location = olivaw-theme

[pesummary]
executable = /cvmfs/oasis.opensciencegrid.org/ligo/sw/conda/envs/igwn-py38-20210107/bin/summarypages
cosmology = Planck15_lal
redshift = exact
skymap_samples = 2000<|MERGE_RESOLUTION|>--- conflicted
+++ resolved
@@ -18,13 +18,10 @@
 [project]
 
 [ledger]
-<<<<<<< HEAD
-engine = tinydb
 location = ledger.json
-=======
 engine = yamlfile
 
->>>>>>> 5efcea32
+
 
 [storage]
 root = ""
