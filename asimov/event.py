"""
Trigger handling code.
"""

import glob
import os
import pathlib
from copy import deepcopy
import logging
import configparser
import subprocess

import networkx as nx
import yaml
from ligo.gracedb.rest import GraceDb, HTTPError
from liquid import Liquid

from asimov import config, logger, LOGGER_LEVEL
from asimov.pipelines import known_pipelines
from asimov.storage import Store
from asimov.utils import update, diff_dict

from .git import EventRepo
from .ini import RunConfiguration
from .review import Review

status_map = {
    "cancelled": "light",
    "finished": "success",
    "uploaded": "success",
    "processing": "primary",
    "running": "primary",
    "stuck": "warning",
    "restart": "secondary",
    "ready": "secondary",
    "wait": "light",
    "stop": "danger",
    "manual": "light",
    "stopped": "light",
}


class DescriptionException(Exception):
    """Exception for event description problems."""

    def __init__(self, message, issue=None, production=None):
        super(DescriptionException, self).__init__(message)
        self.message = message
        self.issue = issue
        self.production = production

    def __repr__(self):
        text = f"""
An error was detected with the YAML markup in this issue.
Please fix the error and then remove the `yaml-error` label from this issue.
<p>
  <details>
     <summary>Click for details of the error</summary>
     <p><b>Production</b>: {self.production}</p>
     <p>{self.message}</p>
  </details>
</p>

- [ ] Resolved
"""
        return text

    def submit_comment(self):
        """
        Submit this exception as a comment on the gitlab
        issue for the event.
        """
        if self.issue:
            self.issue.add_label("yaml-error", state=False)
            self.issue.add_note(self.__repr__())
        else:
            print(self.__repr__())


class Event:
    """
    A specific gravitational wave event or trigger.
    """

    def __init__(self, name, repository=None, update=False, **kwargs):
        """
        Parameters
        ----------
        update : bool
           Flag to determine if the event repo should be updated
           when it is loaded. Defaults to False.
        """
        self.name = name

        self.logger = logger.getChild("event").getChild(f"{self.name}")
        self.logger.setLevel(LOGGER_LEVEL)

        # pathlib.Path(os.path.join(config.get("logging", "directory"), name)).mkdir(
        #    parents=True, exist_ok=True
        # )
        # logfile = os.path.join(config.get("logging", "directory"), name, "asimov.log")

        # fh = logging.FileHandler(logfile)
        # formatter = logging.Formatter("%(asctime)s - %(message)s", "%Y-%m-%d %H:%M:%S")
        # fh.setFormatter(formatter)
        # self.logger.addHandler(fh)

        if "working_directory" in kwargs:
            self.work_dir = kwargs["working_directory"]
        else:
            self.work_dir = os.path.join(
                config.get("general", "rundir_default"), self.name
            )
        if not os.path.exists(self.work_dir):
            os.makedirs(self.work_dir)

        if "ledger" in kwargs:
            if kwargs["ledger"]:
                self.ledger = kwargs["ledger"]
        else:
            self.ledger = None

        if repository:
            if "git@" in repository or "https://" in repository:
                self.repository = EventRepo.from_url(
                    repository, self.name, directory=None, update=update
                )
            else:
                self.repository = EventRepo(repository)
        elif not repository:
            # If the repository isn't set you'll need to make one
            location = config.get("general", "git_default")
            location = os.path.join(location, self.name)
            self.repository = EventRepo.create(location)

        else:
            self.repository = repository

        if "psds" in kwargs:
            self.psds = kwargs["psds"]
        else:
            self.psds = {}

        self.meta = kwargs

        self.issue_object = None
        if "issue" in kwargs:
            if kwargs["issue"]:
                self.issue_object = kwargs.pop("issue")
                self.from_notes()
        else:
            self.issue_object = None

        self.productions = []
        self.graph = nx.DiGraph()

        if "productions" in kwargs:
            for production in kwargs["productions"]:
                try:
                    self.add_production(
                        Production.from_dict(
                            production, event=self, issue=self.issue_object
                        )
                    )
                except DescriptionException as error:
                    error.submit_comment()

        self.productions = []
        self.graph = nx.DiGraph()

        if "productions" in kwargs:
            for production in kwargs["productions"]:
                try:
                    self.add_production(
                        Production.from_dict(
                            production, event=self, issue=self.issue_object
                        )
                    )
                except DescriptionException as error:
                    error.submit_comment()

        self._check_required()

        if (
            ("interferometers" in self.meta)
            and ("calibration" in self.meta)
            and ("data" in self.meta)
        ):
            try:
                self._check_calibration()
            except DescriptionException:
                pass

    def __eq__(self, other):
        if isinstance(other, Event):
            if other.name == self.name:
                return True
            else:
                return False
        else:
            return False

    def update_data(self):
        if self.ledger:
            self.ledger.update_event(self)
        pass

    def _check_required(self):
        """
        Find all of the required metadata is provided.
        """
        return True

    def _check_calibration(self):
        """
        Find the calibration envelope locations.
        """

<<<<<<< HEAD
        if "calibration" not in self.meta["data"]:
=======
        if ("calibration" not in self.meta["data"]):
>>>>>>> 4af22be7
            self.logger.warning("There are no calibration envelopes for this event.")

        elif ("calibration" in self.meta["data"]) and (
            set(self.meta["interferometers"]).issubset(
                set(self.meta["data"]["calibration"].keys())
            )
        ):
            pass

        else:
            self.logger.warning(
                f"""Some of the calibration envelopes are missing from this event. """
                f"""{set(self.meta['interferometers']) - set(self.meta['data']['calibration'].keys())} are absent."""
            )

    def _check_psds(self):
        """
        Find the psd locations.
        """
        if ("calibration" in self.meta) and (
            set(self.meta["interferometers"]) == set(self.psds.keys())
        ):
            pass
        else:
            raise DescriptionException(
                "Some of the required psds are missing from this issue. "
                f"{set(self.meta['interferometers']) - set(self.meta['calibration'].keys())}"
            )

    @property
    def webdir(self):
        """
        Get the web directory for this event.
        """
        if "webdir" in self.meta:
            return self.meta["webdir"]
        else:
            return None

    def add_production(self, production):
        """
        Add an additional production to this event.
        """

        if production.name in [production_o.name for production_o in self.productions]:
            raise ValueError(
                f"A production with this name already exists for {self.name}. New productions must have unique names."
            )

        self.productions.append(production)
        self.graph.add_node(production)

        if production.dependencies:
            dependencies = production.dependencies
            dependencies = [
                production
                for production in self.productions
                if production.name in dependencies
            ]
            for dependency in dependencies:
                self.graph.add_edge(dependency, production)

    def __repr__(self):
        return f"<Event {self.name}>"

    @classmethod
    def from_dict(cls, data, issue=None, update=False, ledger=None):
        """
        Convert a dictionary representation of the event object to an Event object.
        """
        event = cls(**data, issue=issue, update=update, ledger=ledger)
        if ledger:
            ledger.add_event(event)
        return event

    @classmethod
    def from_yaml(cls, data, issue=None, update=False, repo=True, ledger=None):
        """
        Parse YAML to generate this event.

        Parameters
        ----------
        data : str
           YAML-formatted event specification.
        issue : int
           The gitlab issue which stores this event.
        update : bool
           Flag to determine if the repository is updated when loaded.
           Defaults to False.
        ledger : `asimov.ledger.Ledger`
           An asimov ledger which the event should be included in.

        Returns
        -------
        Event
           An event.
        """
        data = yaml.safe_load(data)
        if "kind" in data:
            data.pop("kind")
        if (
            not {
                "name",
            }
            <= data.keys()
        ):
            raise DescriptionException(
                "Some of the required parameters are missing from this issue."
            )

        try:
            calibration = data["data"]["calibration"]
        except KeyError:
            calibration = {}

        if "productions" in data:
            if isinstance(data["productions"], type(None)):
                data["productions"] = []
        else:
            data["productions"] = []

        if "interferometers" in data and "event time" in data:

            if calibration.keys() != data["interferometers"]:
                # We need to fetch the calibration data
                from asimov.utils import find_calibrations

                try:
                    data["data"]["calibration"] = find_calibrations(data["event time"])
                except ValueError:
                    logger.warning(
                        f"Could not find calibration files for {data['name']}"
                    )

        if "working directory" not in data:
            data["working directory"] = os.path.join(
                config.get("general", "rundir_default"), data["name"]
            )

        if not repo and "repository" in data:
            data.pop("repository")
        event = cls.from_dict(data, issue=issue, update=update, ledger=ledger)

        if issue:
            event.issue_object = issue
            event.from_notes()

        return event

    @classmethod
    def from_issue(cls, issue, update=False, repo=True):
        """
        Parse an issue description to generate this event.


        Parameters
        ----------
        update : bool
           Flag to determine if the repository is updated when loaded.
           Defaults to False.
        """

        text = issue.text.split("---")

        event = cls.from_yaml(text[1], issue, update=update, repo=repo)
        event.text = text
        # event.from_notes()

        return event

    def from_notes(self):
        """
        Update the event data from information in the issue comments.

        Uses nested dictionary update code from
        https://stackoverflow.com/questions/3232943/update-value-of-a-nested-dictionary-of-varying-depth#3233356
        """

        notes_data = self.issue_object.parse_notes()
        for note in notes_data:
            update(self.meta, note)

    def get_gracedb(self, gfile, destination):
        """
        Get a file from Gracedb, and store it in the event repository.

        Parameters
        ----------
        gfile : str
           The name of the gracedb file, e.g. `coinc.xml`.
        destination : str
           The location in the repository for this file.
        """

        if "gid" in self.meta:
            gid = self.meta["gid"]
        else:
            raise ValueError("No GID is included in this event's metadata.")

        try:
            client = GraceDb(service_url=config.get("gracedb", "url"))
            file_obj = client.files(gid, gfile)

            with open("download.file", "w") as dest_file:
                dest_file.write(file_obj.read().decode())

            if "xml" in gfile:
                # Convert to the new xml format
                command = ["ligolw_no_ilwdchar", "download.file"]
                pipe = subprocess.Popen(
                    command, stdout=subprocess.PIPE, stderr=subprocess.STDOUT
                )
                out, err = pipe.communicate()

            self.repository.add_file(
                "download.file",
                destination,
                commit_message=f"Downloaded {gfile} from GraceDB",
            )
            self.logger.info(f"Fetched {gfile} from GraceDB")
        except HTTPError as e:
            self.logger.error(
                f"Unable to connect to GraceDB when attempting to download {gfile}. {e}"
            )
            raise HTTPError(e)

    def to_dict(self, productions=True):
        data = {}
        data["name"] = self.name

        if self.repository.url:
            data["repository"] = self.repository.url
        else:
            data["repository"] = self.repository.directory

        for key, value in self.meta.items():
            data[key] = value
        # try:
        #    data['repository'] = self.repository.url
        # except AttributeError:
        #    pass
        if productions:
            data["productions"] = []
            for production in self.productions:
                # Remove duplicate data
                prod_dict = production.to_dict()[production.name]
                dupes = []
                prod_names = []
                for key, value in prod_dict.items():
                    if production.name in prod_names:
                        continue
                    if key in data:
                        if data[key] == value:
                            dupes.append(key)
                for dupe in dupes:
                    prod_dict.pop(dupe)
                prod_names.append(production.name)
                data["productions"].append({production.name: prod_dict})
        data["working directory"] = self.work_dir
        if "issue" in data:
            data.pop("issue")
        if "ledger" in data:
            data.pop("ledger")
        if "pipelines" in data:
            data.pop("pipelines")
        return data

    def to_yaml(self):
        """Serialise this object as yaml"""
        data = self.to_dict()

        return yaml.dump(data, default_flow_style=False)

    def to_issue(self):
        self.text[1] = "\n" + self.to_yaml()
        return "---".join(self.text)

    def draw_dag(self):
        """
        Draw the dependency graph for this event.
        """
        return nx.draw(self.graph, labelled=True)

    def get_all_latest(self):
        """
        Get all of the jobs which are not blocked by an unfinished job
        further back in their history.

        Returns
        -------
        set
            A set of independent jobs which are not finished execution.
        """
        unfinished = self.graph.subgraph(
            [
                production
                for production in self.productions
                if production.finished is False
            ]
        )
        ends = [
            x
            for x in unfinished.reverse().nodes()
            if unfinished.reverse().out_degree(x) == 0
        ]
        return set(ends)  # only want to return one version of each production!

    def build_report(self):
        for production in self.productions:
            production.build_report()

    def html(self):
        card = f"""
        <div class="card event-data" id="card-{self.name}">
        <div class="card-body">
        <h3 class="card-title">{self.name}</h3>
        """

        card += "<h4>Analyses</h4>"
        card += """<div class="list-group">"""

        for production in self.productions:
            card += production.html()

        card += """</div>"""

<<<<<<< HEAD
        # card += """
        # </div></div>
        # """
=======
        card += """
        </div></div>
        """
>>>>>>> 4af22be7

        return card


class Production:
    """
    A specific production run.

    Parameters
    ----------
    event : `asimov.event`
        The event this production is running on.
    name : str
        The name of this production.
    status : str
        The status of this production.
    pipeline : str
        This production's pipeline.
    comment : str
        A comment on this production.
    """

    def __init__(self, event, name, status, pipeline, comment=None, **kwargs):
        self.event = event if isinstance(event, Event) else event[0]
        self.subject = self.event
        self.name = name

        pathlib.Path(
            os.path.join(config.get("logging", "directory"), self.event.name, name)
        ).mkdir(parents=True, exist_ok=True)
        logfile = os.path.join(
            config.get("logging", "directory"), self.event.name, name, "asimov.log"
        )

        self.logger = logger.getChild("analysis").getChild(
            f"{self.event.name}/{self.name}"
        )
        self.logger.setLevel(LOGGER_LEVEL)

        # fh = logging.FileHandler(logfile)
        # formatter = logging.Formatter("%(asctime)s - %(message)s", "%Y-%m-%d %H:%M:%S")
        # fh.setFormatter(formatter)
        # self.logger.addHandler(fh)

        self.category = config.get("general", "calibration_directory")

        if status:
            self.status_str = status.lower()
        else:
            self.status_str = "none"
        self.comment = comment

        # Start by adding pipeline defaults
        if "pipelines" in self.event.ledger.data:
            if pipeline in self.event.ledger.data["pipelines"]:
                self.meta = deepcopy(self.event.ledger.data["pipelines"][pipeline])
            else:
                self.meta = {}
        else:
            self.meta = {}

        if "postprocessing" in self.event.ledger.data:
            self.meta["postprocessing"] = deepcopy(
                self.event.ledger.data["postprocessing"]
            )

        # Update with the event and project defaults
        self.meta = update(self.meta, deepcopy(self.event.meta))
        if "productions" in self.meta:
            self.meta.pop("productions")

        self.meta = update(self.meta, kwargs)

        if "sampler" not in self.meta:
            self.meta["sampler"] = {}
        if "cip jobs" in self.meta:
            # TODO: Should probably raise a deprecation warning
            self.meta["sampler"]["cip jobs"] = self.meta["cip jobs"]

        if "scheduler" not in self.meta:
            self.meta["scheduler"] = {}

        if "likelihood" not in self.meta:
            self.meta["likelihood"] = {}
        if "marginalization" not in self.meta["likelihood"]:
            self.meta["likelihood"]["marginalization"] = {}

<<<<<<< HEAD
=======

>>>>>>> 4af22be7
        if "data" not in self.meta:
            self.meta["data"] = {}
        if "data files" not in self.meta["data"]:
                self.meta["data"]["data files"] = {}

        if "lmax" in self.meta:
            # TODO: Should probably raise a deprecation warning
            self.meta["sampler"]["lmax"] = self.meta["lmax"]

        self.pipeline = pipeline
        self.pipeline = known_pipelines[pipeline.lower()](self)

        if "review" in self.meta:
            self.review = Review.from_dict(self.meta["review"], production=self)
            self.meta.pop("review")
        else:
            self.review = Review()

        # Check that the upper frequency is included, otherwise calculate it
        if "quality" in self.meta:
            if ("maximum frequency" not in self.meta["quality"]) and (
                "sample rate" in self.meta["likelihood"]
            ):
                self.meta["quality"]["maximum frequency"] = {}
                # Account for the PSD roll-off with the 0.875 factor
                for ifo in self.meta["interferometers"]:
                    self.meta["quality"]["maximum frequency"][ifo] = int(
                        0.875 * self.meta["likelihood"]["sample rate"] / 2
                    )

        # Get the data quality recommendations
        if "quality" in self.event.meta:
            self.quality = self.event.meta["quality"]
        else:
            self.quality = {}

        if "quality" in self.meta:
            if "quality" in kwargs:
                self.meta["quality"].update(kwargs["quality"])
            self.quality = self.meta["quality"]

        if ("quality" in self.meta) and ("event time" in self.meta):
            if ("segment start" not in self.meta["quality"]) and (
                "segment length" in self.meta["data"]
            ):
                self.meta["likelihood"]["segment start"] = (
                    self.meta["event time"] - self.meta["data"]["segment length"] + 2
                )
                # self.event.meta['likelihood']['segment start'] = self.meta['data']['segment start']

        # Update waveform data
        if "waveform" not in self.meta:
            self.logger.info("Didn't find waveform information in the metadata")
            self.meta["waveform"] = {}
        if "approximant" in self.meta:
            self.logger.warn(
                "Found deprecated approximant information, "
                "moving to waveform area of ledger"
            )
            approximant = self.meta.pop("approximant")
            self.meta["waveform"]["approximant"] = approximant
        if "reference frequency" in self.meta["likelihood"]:
            self.logger.warn(
                "Found deprecated ref freq information, "
                "moving to waveform area of ledger"
            )
            ref_freq = self.meta["likelihood"].pop("reference frequency")
            self.meta["waveform"]["reference frequency"] = ref_freq

        # Gather the PSDs for the job
        self.psds = self._collect_psds()

        # Gather the appropriate prior data for this production
        if "priors" in self.meta:
            self.priors = self.meta["priors"]
            if (
                "amplitude order" in self.meta["priors"]
                and "pn amplitude order" not in self.meta["waveform"]
            ):
                self.meta["waveform"]["pn amplitude order"] = self.meta["priors"][
                    "amplitude order"
                ]

    def __hash__(self):
        return int(f"{hash(self.name)}{abs(hash(self.event.name))}")

    def __eq__(self, other):
        return (self.name == other.name) & (self.event == other.event)

    def _process_dependencies(self, needs):
        """
        Process the dependencies list for this production.
        """
        return needs

    @property
    def dependencies(self):
        if "needs" in self.meta:
            return self._process_dependencies(self.meta["needs"])
        else:
            return None

    def results(self, filename=None, handle=False, hash=None):
        store = Store(root=config.get("storage", "results_store"))
        if not filename:
            try:
                items = store.manifest.list_resources(self.event.name, self.name)
                return items
            except KeyError:
                return None
        elif handle:
            return open(
                store.fetch_file(self.event.name, self.name, filename, hash), "r"
            )
        else:
            return store.fetch_file(self.event.name, self.name, filename, hash=hash)

    @property
    def rel_psds(self):
        """
        Return the relative path to a PSD for a given event repo.
        """
        rels = {}
        for ifo, psds in self.psds.items():
            psd = self.psds[ifo]
            psd = psd.split("/")
            rels[ifo] = "/".join(psd[-3:])
        return rels

    @property
    def reference_frame(self):
        """
        Calculate the appropriate reference frame.
        """
        ifos = self.meta["interferometers"]
        if len(ifos) == 1:
            return ifos[0]
        else:
            return "".join(ifos[:2])

    def get_meta(self, key):
        """
        Get the value of a metadata attribute, or return None if it doesn't
        exist.
        """
        if key in self.meta:
            return self.meta[key]
        else:
            return None

    def set_meta(self, key, value):
        """
        Set a metadata attribute which doesn't currently exist.
        """
        if key not in self.meta:
            self.meta[key] = value
            self.event.ledger.update_event(self.event)
        else:
            raise ValueError

    @property
    def finished(self):
        finished_states = ["uploaded"]
        return self.status in finished_states

    @property
    def status(self):
        return self.status_str.lower()

    @status.setter
    def status(self, value):
        self.status_str = value.lower()
        self.event.ledger.update_event(self.event)

    @property
    def job_id(self):
        if "job id" in self.meta:
            return self.meta["job id"]
        else:
            return None

    @job_id.setter
    def job_id(self, value):
        self.meta["job id"] = value
        if self.event.issue_object:
            self.event.issue_object.update_data()

    def to_dict(self, event=True):
        """
        Return this production as a dictionary.

        Parameters
        ----------
        event : bool
           If set to True the output is designed to be included nested within an event.
           The event name is not included in the representation, and the production name is provided as a key.
        """
        dictionary = deepcopy(self.meta)
        if not event:
            dictionary["event"] = self.event.name
            dictionary["name"] = self.name

        dictionary["status"] = self.status
        dictionary["pipeline"] = self.pipeline.name.lower()
        dictionary["comment"] = self.comment

        dictionary["review"] = self.review.to_dicts()

        if "data" in self.meta:
            dictionary["data"] = self.meta["data"]
        if "likelihood" in self.meta:
            dictionary["likelihood"] = self.meta["likelihood"]
        if "quality" in self.meta:
            dictionary["quality"] = self.meta["quality"]
        if "priors" in self.meta:
            dictionary["priors"] = self.meta["priors"]
        if "waveform" in self.meta:
            dictionary["waveform"] = self.meta["waveform"]
        dictionary["needs"] = self.dependencies
        dictionary["job id"] = self.job_id

        # Remove duplicates of pipeline defaults
        if self.pipeline.name.lower() in self.event.ledger.data["pipelines"]:
            defaults = deepcopy(
                self.event.ledger.data["pipelines"][self.pipeline.name.lower()]
            )
        else:
            defaults = {}

        if "postprocessing" in self.event.ledger.data:
            defaults["postprocessing"] = deepcopy(
                self.event.ledger.data["postprocessing"]
            )

        defaults = update(defaults, deepcopy(self.event.meta))

        dictionary = diff_dict(defaults, dictionary)

        for key, value in self.meta.items():
            if key == "operations":
                continue
        if "repository" in self.meta:
            dictionary["repository"] = self.repository.url
        if "ledger" in dictionary:
            dictionary.pop("ledger")
        if "pipelines" in dictionary:
            dictionary.pop("pipelines")

        if "productions" in dictionary:
            dictionary.pop("productions")

        if not event:
            output = dictionary
        else:
            output = {self.name: dictionary}
        return output

    @property
    def rundir(self):
        """
        Return the run directory for this event.
        """
        if "rundir" in self.meta:
            return os.path.abspath(self.meta["rundir"])
        elif "working directory" in self.event.meta:

            value = os.path.join(self.event.meta["working directory"], self.name)
            self.meta["rundir"] = value
            return os.path.abspath(value)
        else:
            return None

    @rundir.setter
    def rundir(self, value):
        """
        Set the run directory.
        """
        if "rundir" not in self.meta:
            self.meta["rundir"] = value
            if self.event.issue_object is not None:
                self.event.issue_object.update_data()
        else:
            raise ValueError

    def get_psds(self, format="ascii", sample_rate=None):
        """
        Get the PSDs for this production.

        Parameters
        ----------
        format : {ascii, xml}
           The format of the PSD to be returned.
           Defaults to the ascii format.
        sample_rate : int
           The sample rate of the PSD to be returned.
           Defaults to None, in which case the sample rate in the event data is used.

        Returns
        -------
        list
           A list of PSD files for the production.
        """
        if sample_rate is None:
            try:
                if (
                    "likelihood" in self.meta
                    and "sample rate" in self.meta["likelihood"]
                ):
                    sample_rate = self.meta["likelihood"]["sample rate"]
                else:
                    raise DescriptionException(
                        "The sample rate for this event cannot be found.",
                        issue=self.event.issue_object,
                        production=self.name,
                    )
            except Exception as e:
                raise DescriptionException(
                    "The sample rate for this event cannot be found.",
                    issue=self.event.issue_object,
                    production=self.name,
                ) from e

        if (len(self.psds) > 0) and (format == "ascii"):
            return self.psds
        elif format == "xml":
            # TODO: This is a hack, and we need a better way to sort this.
            files = glob.glob(
                f"{self.event.repository.directory}/{self.category}/psds/{sample_rate}/*.xml.gz"
            )
            return files

    def get_timefile(self):
        """
        Find this event's time file.

        Returns
        -------
        str
           The location of the time file.
        """
        try:
            return self.event.repository.find_timefile(self.category)
        except FileNotFoundError:
            new_file = os.path.join("gps.txt")
            with open(new_file, "w") as f:
                f.write(f"{self.event.meta['event time']}")
            self.logger.info(
                f"Created a new time file in {new_file} with time {self.event.meta['event time']}"
            )
            self.event.repository.add_file(
                new_file,
                os.path.join(self.category, new_file),
                "Added a new GPS timefile.",
            )
            return new_file

    def get_coincfile(self):
        """
        Find this event's coinc.xml file.

        Returns
        -------
        str
           The location of the time file.
        """
        try:
            coinc = self.event.repository.find_coincfile(self.category)
            return coinc
        except FileNotFoundError:
            self.logger.info("Could not find a coinc.xml file")
            savepath = os.path.abspath(
                os.path.join(
                    self.event.repository.directory, self.category, "coinc.xml"
                ),
            )
            print(savepath)
            self.event.get_gracedb(
                "coinc.xml",
                savepath,
            )
            coinc = self.event.repository.find_coincfile(self.category)
            return coinc

    def get_configuration(self):
        """
        Get the configuration file contents for this event.
        """
        if "ini" in self.meta:
            ini_loc = self.meta["ini"]
        else:
            # We'll need to search the repository for it.
            try:
                ini_loc = self.event.repository.find_prods(self.name, self.category)[0]
                if not os.path.exists(ini_loc):
                    raise ValueError("Could not open the ini file.")
            except IndexError:
                raise ValueError("Could not open the ini file.")
        try:
            ini = RunConfiguration(ini_loc)
        except ValueError:
            raise ValueError("Could not open the ini file")
        except configparser.MissingSectionHeaderError:
            raise ValueError("This isn't a valid ini file")

        return ini

    @classmethod
    def from_dict(cls, parameters, event, issue=None):
        name, pars = list(parameters.items())[0]
        # Check that pars is a dictionary
        if not isinstance(pars, dict):
            if "event" in parameters:
                parameters.pop("event")

            if "status" not in parameters:
                parameters["status"] = "ready"

            return cls(event=event, **parameters)

        # Check all of the required parameters are included
        if not {"status", "pipeline"} <= pars.keys():
            raise DescriptionException(
                f"Some of the required parameters are missing from {name}", issue, name
            )
        if "comment" not in pars:
            pars["comment"] = None
        if "event" in pars:
            pars.pop(event)

        return cls(event, name, **pars)

    def __repr__(self):
        return f"<Production {self.name} for {self.event} | status: {self.status}>"

    def _collect_psds(self, format="ascii"):
        """
        Collect the required psds for this production.
        """
        psds = {}
        # If the PSDs are specifically provided in the ledger,
        # use those.

        if format == "ascii":
            keyword = "psds"
        elif format == "xml":
            keyword = "xml psds"
        else:
            raise ValueError(f"This PSD format ({format}) is not recognised.")

        if keyword in self.meta:
<<<<<<< HEAD
            # if self.meta["likelihood"]["sample rate"] in self.meta[keyword]:
            psds = self.meta[keyword]  # [self.meta["likelihood"]["sample rate"]]
=======
            #if self.meta["likelihood"]["sample rate"] in self.meta[keyword]:
            psds = self.meta[keyword]#[self.meta["likelihood"]["sample rate"]]
>>>>>>> 4af22be7

        # First look through the list of the job's dependencies
        # to see if they're provided by a job there.
        elif self.dependencies:
            productions = {}
            for production in self.event.productions:
                productions[production.name] = production

            for previous_job in self.dependencies:
                try:
                    # Check if the job provides PSDs as an asset and were produced with compatible settings
                    if keyword in productions[previous_job].pipeline.collect_assets():
<<<<<<< HEAD
                        if self._check_compatible(productions[previous_job]):                    
                            psds = productions[previous_job].pipeline.collect_assets()[
                                keyword
                            ]
                        else:
                            self.logger.info("The PSDs from {previous_job} are not compatible with this job.")
=======
                        psds = productions[previous_job].pipeline.collect_assets()[
                            keyword
                        ]
>>>>>>> 4af22be7
                    else:
                        psds = {}
                except Exception:
                    psds = {}
        # Otherwise return no PSDs
        else:
            psds = {}

        for ifo, psd in psds.items():
            self.logger.debug(f"PSD-{ifo}: {psd}")

        return psds

    def _check_compatible(self, other_production):
        """
        Check that the data settings in two productions are sufficiently compatible
        that one can be used as a dependency of the other.
        """
        compatible = True

        # Check that the sample rate of this analysis is equal or less than that of the preceeding analysis
        # to ensure that PSDs have points at the correct frequencies.
        try:
            compatible = self.meta.get("likelihood", {}).get(
                "sample rate", None
            ) <= other_production.meta.get("likelihood", {}).get("sample rate", None)
        except TypeError:
            # One or more sample rates are missing so these can't be deemed compatible.
            return False
        tests = [
            ("data", "channels"),
            ("data", "frame types"),
            ("data", "segment length"),
        ]
        for test in tests:
            compatible &= self.meta.get(test[0], {}).get(
                test[1], None
            ) == other_production.meta.get(test[0], {}).get(test[1], None)
        return compatible

    def make_config(self, filename, template_directory=None, dryrun=False):
        """
        Make the configuration file for this production.

        Parameters
        ----------
        filename : str
           The location at which the config file should be saved.
        template_directory : str, optional
           The path to the directory containing the pipeline config templates.
           Defaults to the directory specified in the asimov configuration file.
        """

        self.logger.info("Creating config file.")

        self.psds = self._collect_psds()
        self.xml_psds = self._collect_psds(format="xml")

        if "template" in self.meta:
            template = f"{self.meta['template']}.ini"
        else:
            template = f"{self.pipeline.name.lower()}.ini"

        pipeline = self.pipeline
        if hasattr(pipeline, "config_template"):
            template_file = pipeline.config_template
        else:
            try:
                template_directory = config.get("templating", "directory")
                template_file = os.path.join(f"{template_directory}", template)
                if not os.path.exists(template_file):
                    raise Exception
            except Exception:
                from pkg_resources import resource_filename

                template_file = resource_filename("asimov", f"configs/{template}")

        self.logger.info(f"Using {template_file}")

        liq = Liquid(template_file)
        rendered = liq.render(production=self, config=config)

        if not dryrun:
            with open(filename, "w") as output_file:
                output_file.write(rendered)
            self.logger.info(f"Saved as {filename}")
        else:
            print(rendered)

    def build_report(self):
        if self.pipeline:
            self.pipeline.build_report()

    def html(self):
        """
        An HTML representation of this production.
        """
        production = self

        card = ""

        card += f"<div class='asimov-analysis asimov-analysis-{self.status}'>"
        card += f"<h4>{self.name}"

        if self.comment:
            card += (
                f"""  <small class="asimov-comment text-muted">{self.comment}</small>"""
            )
        card += "</h4>"
        if self.status:
            card += f"""<p class="asimov-status">
  <span class="badge badge-pill badge-{status_map[self.status]}">{self.status}</span>
</p>"""

        if self.pipeline:
            card += f"""<p class="asimov-pipeline-name">{self.pipeline.name}</p>"""

        if self.pipeline:
            # self.pipeline.collect_pages()
            card += self.pipeline.html()

        if self.rundir:
            card += f"""<p class="asimov-rundir"><code>{production.rundir}</code></p>"""
        else:
            card += """&nbsp;"""

        if "approximant" in production.meta:
            card += f"""<p class="asimov-attribute">Waveform approximant:
   <span class="asimov-approximant">{production.meta['approximant']}</span>
</p>"""

        card += """&nbsp;"""
        card += """</div>"""

        if len(self.review) > 0:
            for review in self.review:
                card += review.html()

        return card<|MERGE_RESOLUTION|>--- conflicted
+++ resolved
@@ -216,11 +216,7 @@
         Find the calibration envelope locations.
         """
 
-<<<<<<< HEAD
-        if "calibration" not in self.meta["data"]:
-=======
         if ("calibration" not in self.meta["data"]):
->>>>>>> 4af22be7
             self.logger.warning("There are no calibration envelopes for this event.")
 
         elif ("calibration" in self.meta["data"]) and (
@@ -547,15 +543,9 @@
 
         card += """</div>"""
 
-<<<<<<< HEAD
         # card += """
         # </div></div>
         # """
-=======
-        card += """
-        </div></div>
-        """
->>>>>>> 4af22be7
 
         return card
 
@@ -643,10 +633,6 @@
         if "marginalization" not in self.meta["likelihood"]:
             self.meta["likelihood"]["marginalization"] = {}
 
-<<<<<<< HEAD
-=======
-
->>>>>>> 4af22be7
         if "data" not in self.meta:
             self.meta["data"] = {}
         if "data files" not in self.meta["data"]:
@@ -1097,13 +1083,8 @@
             raise ValueError(f"This PSD format ({format}) is not recognised.")
 
         if keyword in self.meta:
-<<<<<<< HEAD
             # if self.meta["likelihood"]["sample rate"] in self.meta[keyword]:
             psds = self.meta[keyword]  # [self.meta["likelihood"]["sample rate"]]
-=======
-            #if self.meta["likelihood"]["sample rate"] in self.meta[keyword]:
-            psds = self.meta[keyword]#[self.meta["likelihood"]["sample rate"]]
->>>>>>> 4af22be7
 
         # First look through the list of the job's dependencies
         # to see if they're provided by a job there.
@@ -1116,18 +1097,12 @@
                 try:
                     # Check if the job provides PSDs as an asset and were produced with compatible settings
                     if keyword in productions[previous_job].pipeline.collect_assets():
-<<<<<<< HEAD
                         if self._check_compatible(productions[previous_job]):                    
                             psds = productions[previous_job].pipeline.collect_assets()[
                                 keyword
                             ]
                         else:
                             self.logger.info("The PSDs from {previous_job} are not compatible with this job.")
-=======
-                        psds = productions[previous_job].pipeline.collect_assets()[
-                            keyword
-                        ]
->>>>>>> 4af22be7
                     else:
                         psds = {}
                 except Exception:
