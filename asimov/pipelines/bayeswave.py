"""BayesWave Pipeline specification."""

import configparser
import glob
import os
import re
import subprocess
from shutil import copyfile, copytree

import numpy as np

from asimov import config
from asimov.utils import set_directory

from ..git import AsimovFileNotFound
from ..pipeline import Pipeline, PipelineException
from ..storage import AlreadyPresentException, Store


class BayesWave(Pipeline):
    """
    The BayesWave Pipeline.

    Parameters
    ----------
    production : :class:`asimov.Production`
       The production object.
    category : str, optional
        The category of the job.
        Defaults to "C01_offline".
    """

    name = "BayesWave"
    STATUS = {"wait", "stuck", "stopped", "running", "finished"}

    def __init__(self, production, category=None):
        super(BayesWave, self).__init__(production, category)
        self.logger.info("Using the Bayeswave pipeline")
        if not production.pipeline.lower() == "bayeswave":
            raise PipelineException

        try:
            self.category = config.get("general", "calibration_directory")
        except configparser.NoOptionError:
            self.category = "C01_offline"
            self.logger.info("Assuming C01_offline calibration.")

    def build_dag(self, user=None, dryrun=False):
        """
        Construct a DAG file in order to submit a production to the
        condor scheduler using bayeswave_pipe

        Parameters
        ----------
        production : str
           The production name.
        user : str
           The user accounting tag which should be used to run the job.

        Raises
        ------
        PipelineException
           Raised if the construction of the DAG fails.
        """
        if self.production.event.repository:
            try:
                gps_file = self.production.get_timefile()
            except AsimovFileNotFound:
                if "event time" in self.production.meta:
                    gps_time = self.production.get_meta("event time")
                    with set_directory(
                        os.path.join(
                            self.production.event.repository.directory, self.category
                        )
                    ):
                        with open("gpstime.txt", "w") as f:
                            f.write(str(gps_time))
                            gps_file = os.path.join(
                                f"{self.production.category}", "gpstime.txt"
                            )
                            self.production.event.repository.add_file(
                                "gpstime.txt", gps_file
                            )
                else:
                    raise PipelineException("Cannot find the event time.")
        else:
            gps_time = self.production.get_meta("event time")
            with open("gpstime.txt", "w") as f:
                f.write(str(gps_time))
                gps_file = os.path.join("gpstime.txt")

        if self.production.event.repository:
            ini = self.production.get_configuration()
            if not user:
                if self.production.get_meta("user"):
                    user = self.production.get_meta("user")
                else:
                    user = ini._get_user()

            ini.update_accounting(user)

            if "queue" in self.production.meta:
                queue = self.production.meta["queue"]
            else:
                queue = "Priority_PE"

            ini.set_queue(queue)

            ini.save()

            ini = ini.ini_loc
            
        else:
            ini = f"{self.production.name}.ini"

        if self.production.rundir:
            rundir = self.production.rundir
        else:
            rundir = os.path.join(
                config.get("general", "rundir_default"),
                self.production.event.name,
                self.production.name,
            )
            self.production.rundir = rundir

        gps_time = self.production.get_meta("event time")

        pipe_cmd = os.path.join(
            config.get("pipelines", "environment"), "bin", "bayeswave_pipe"
        )

        command = [
            pipe_cmd,
            # "-l", f"{gps_file}",
            f"--trigger-time={gps_time}",
        ]

        if "osg" in self.production.meta["scheduler"]:
            if self.production.meta["scheduler"]["osg"]:
                command += ["--osg-deploy", "--transfer-files"]
        command += [
            "-r",
            self.production.rundir,
            ini,
        ]

        self.logger.info(" ".join(command))
        if dryrun:
            print(" ".join(command))
            self.logger.info(" ".join(command))
        else:
            pipe = subprocess.Popen(
                command, stdout=subprocess.PIPE, stderr=subprocess.STDOUT
            )
            out, err = pipe.communicate()
            if "To submit:" not in str(out):
                self.production.status = "stuck"
                self.logger.error("Could not create a DAG file")
                self.logger.info(f"{command}")
                self.logger.debug(out)
                self.logger.debug(err)
                raise PipelineException("The DAG file could not be created.")
            else:
                self.logger.info("DAG file created")
                self.logger.debug(out)

    def detect_completion(self):
        psds = self.collect_assets()["psds"]
        if len(list(psds.values())) > 0:
            return True
        else:
            self.logger.info("Bayeswave job completion was not detected.")
            return False

    def _convert_psd(self, ascii_format, ifo):
        """
        Convert an ascii format PSD to XML.

        Parameters
        ----------
        ascii_format : str
           The location of the ascii format file.
        ifo : str
           The IFO which this PSD is for.
        """
        command = [
            "convert_psd_ascii2xml",
            "--fname-psd-ascii",
            f"{ascii_format}",
            "--conventional-postfix",
            "--ifo",
            f"{ifo}",
        ]
        self.logger.info(" ".join(command))
        pipe = subprocess.Popen(
            command, stdout=subprocess.PIPE, stderr=subprocess.STDOUT
        )
        out, err = pipe.communicate()

        if err:
            self.production.status = "stuck"
            if hasattr(self.production.event, "issue_object"):
                raise Exception(
                    f"An XML format PSD could not be created.\n{command}\n{out}\n\n{err}",
                )
            else:
                raise Exception(
                    f"An XML format PSD could not be created.\n{command}\n{out}\n\n{err} ",
                )
        else:
            asset = f"{ifo.upper()}-psd.xml.gz"
            git_location = os.path.join(
                self.production.category,
                "psds",
                f"{self.production.meta['likelihood']['sample rate']}",
            )
            self.production.event.repository.add_file(
                asset,
                os.path.join(git_location, f"{ifo}-psd.xml.gz"),
                commit_message=f"Added the xml format PSD for {ifo}.",
            )

    def after_completion(self):

        try:
            for ifo, psd in self.collect_assets()["psds"].items():
                self._convert_psd(ascii_format=psd, ifo=ifo)
        except Exception as e:
            self.logger.error("Failed to convert the PSDs to XML")
            self.logger.exception(e)

        try:
            self.collect_pages()
        except FileNotFoundError:
            PipelineLogger(
                message=b"Failed to copy megaplot pages.",
                production=self.production.name,
            )

        try:
            self.collect_assets()
            self.store_assets()
        except Exception:
            PipelineLogger(
                message=b"Failed to store PSDs.",
                issue=self.production.event.issue_object,
                production=self.production.name,
            )

        if "supress" in self.production.meta["quality"]:
            for ifo in self.production.meta["quality"]["supress"]:
                if ifo in self.production.meta["interferometers"]:
                    self.supress_psd(
                        ifo,
                        self.production.meta["quality"]["supress"][ifo]["lower"],
                        self.production.meta["quality"]["supress"][ifo]["upper"],
                    )

        self.production.meta.update(self.collect_assets())
                    
        self.production.status = "uploaded"

    def before_submit(self):
        """
        Horribly hack the sub files to add `request_disk`
        """
        sub_files = glob.glob(f"{self.production.rundir}/*.sub")
        for sub_file in sub_files:
            with open(sub_file, "r") as f_handle:
                original = f_handle.read()
            with open(sub_file, "w") as f_handle:
                self.logger.info(f"Adding request_disk = {64000} to {sub_file}")
                f_handle.write(f"request_disk = {64000}\n" + original)
        python_files = glob.glob(f"{self.production.rundir}/*.py")
        for py_file in python_files:
            with open(py_file, "r") as f_handle:
                original = f_handle.read()
            with open(py_file, "w") as f_handle:
                self.logger.info(f"Fixing shebang")
                path = os.path.join(
                    config.get("pipelines", "environment"), "bin", "python"
                )
                f_handle.write(f"#! {path}\n" + original)

    def submit_dag(self, dryrun=False):
        """
        Submit a DAG file to the condor cluster.

        Parameters
        ----------
        dryrun: bool
           If True then the DAG will not be submitted but all of the
           commands will be printed to stdout.

        Returns
        -------
        int
           The cluster ID assigned to the running DAG file.
        PipelineLogger
           The pipeline logger message.

        Raises
        ------
        PipelineException
           This will be raised if the pipeline fails to submit the job.
        """
        self.before_submit()

        command = [
            "condor_submit_dag",
            "-batch-name",
            f"bwave/{self.production.event.name}/{self.production.name}",
            f"{self.production.name}.dag",
        ]
<<<<<<< HEAD
=======
        
        self.logger.info((" ".join(command)))
>>>>>>> 576c2444

        if dryrun:
            print(" ".join(command))

        else:
            with set_directory(self.production.rundir):
                try:
                    dagman = subprocess.Popen(
                        command, stdout=subprocess.PIPE, stderr=subprocess.STDOUT
                    )
                except FileNotFoundError as e:
                    self.logger.exception(e)
                    raise PipelineException(
                        "It looks like condor isn't installed on this system.\n"
                        f"""I wanted to run {" ".join(command)}."""
                    ) from e

                stdout, stderr = dagman.communicate()

                if "submitted to cluster" in str(stdout):
                    cluster = re.search(
                        r"submitted to cluster ([\d]+)", str(stdout)
                    ).groups()[0]
                    self.production.status = "running"
                    self.production.job_id = int(cluster)
                    self.logger.info(
                        f"Successfully submitted to cluster {self.production.job_id}"
                    )
                    self.logger.debug(stdout)
                    return (int(cluster),)
                else:
                    self.logger.info(stdout)
                    self.logger.error(stderr)
                    raise PipelineException(
                        f"The DAG file could not be submitted.\n\n{stdout}\n\n{stderr}",
                    )

    def upload_assets(self):
        """
        Upload the PSDs from this job.
        """
        sample = self.production.meta["likelihood"]["sample rate"]
        git_location = os.path.join(self.category, "psds")

        for detector, asset in self.collect_assets()["psds"]:
            self.production.event.repository.add_file(
                asset,
                os.path.join(git_location, str(sample), f"{detector}-psd.dat"),
                commit_message=f"Added the PSD for {detector}.",
            )

    def store_assets(self):
        """
        Add the assets to the store.
        """

        sample_rate = self.production.meta["likelihood"]["sample rate"]
        self.logger.info(self.collect_assets())
        for detector, asset in self.collect_assets()["psds"].items():
            store = Store(root=config.get("storage", "directory"))
            try:
                store.add_file(
                    self.production.event.name,
                    self.production.name,
                    file=asset,
                    new_name=f"{detector}-{sample_rate}-psd.dat",
                )
            except Exception as e:
                self.logger.error(
                    f"There was a problem committing the PSD for {detector} to the store."
                )
                self.logger.exception(e)

    def store_assets(self):
        """
        Add the assets to the store.
        """

        sample_rate = self.production.meta["quality"]["sample-rate"]
        for detector, asset in self.collect_assets()["psds"]:
            store = Store(root=config.get("storage", "directory"))
            try:
                store.add_file(
                    self.production.event.name,
                    self.production.name,
                    file=asset,
                    new_name=f"{detector}-{sample_rate}-psd.dat"
                )
            except Exception as e:
                self.logger.error(
                    f"There was a problem committing the PSD for {detector} to the store."
                )
                self.logger.exception(e)

    def collect_logs(self):
        """
        Collect all of the log files which have been produced by this production and
        return their contents as a dictionary.
        """
        messages = {}

        logfile = os.path.join(
            config.get("logging", "directory"),
            self.production.event.name,
            self.production.name,
            "asimov.log",
        )
        with open(logfile, "r") as log_f:
            message = log_f.read()
            messages["production"] = message

        logs = glob.glob(f"{self.production.rundir}/logs/*.err") + glob.glob(
            f"{self.production.rundir}/*.err"
        )
        for log in logs:
            with open(log, "r") as log_f:
                message = log_f.read()
                messages[log.split("/")[-1]] = message
        return messages

    def collect_assets(self):
        """
        Collect the assets for this job and commit them to the event repository.
        Since this job also generates the PSDs these should be added to the production ledger.
        """
        psds = {}
        for det in self.production.meta["interferometers"]:
            asset = os.path.join(
                self.production.rundir, "post", "clean", f"glitch_median_PSD_forLI_{det}.dat"
            )
            if os.path.exists(asset):
                psds[det] = asset

        outputs = {}
        outputs["psds"] = psds

        xml_psds = {}
        for det in self.production.meta["interferometers"]:
            asset = os.path.join(
                f"{self.production.event.repository.directory}/{self.production.category}/psds/{self.production.meta['likelihood']['sample rate']}/{det.upper()}-psd.xml.gz"
            )
            if os.path.exists(asset):
                xml_psds[det] = os.path.abspath(asset)

        outputs["xml psds"] = xml_psds

        return outputs

    def supress_psd(self, ifo, fmin, fmax):
        """
        Suppress portions of a PSD.
        Author: Carl-Johan Haster - August 2020
        (Updated for asimov by Daniel Williams - November 2020
        """
        store = Store(root=config.get("storage", "directory"))
        sample_rate = self.production.meta["quality"]["sample-rate"]
        orig_PSD_file = np.genfromtxt(
            os.path.join(
                self.production.event.repository.directory,
                self.category,
                "psds",
                str(sample_rate),
                f"{ifo}-psd.dat",
            )
        )

        self.logger.info("PSD supression has been set")
        self.logger.info(
            f"{ifo}-psd.dat will be supressed between {fmin}-Hz and {fmax}-Hz"
        )

        freq = orig_PSD_file[:, 0]
        PSD = orig_PSD_file[:, 1]

        suppression_region = np.logical_and(
            np.greater_equal(freq, fmin), np.less_equal(freq, fmax)
        )

        # Suppress the PSD in this region

        PSD[suppression_region] = 1.0

        new_PSD = np.vstack([freq, PSD]).T

        asset = f"{ifo}-psd.dat"
        np.savetxt(asset, new_PSD, fmt="%+.5e")

        destination = os.path.join(
            self.category, "psds", str(sample_rate), f"{ifo}-psd.dat"
        )

        self.logger.info(
            f"{ifo}-psd.dat has been supressed between {fmin}-Hz and {fmax}-Hz"
        )

        try:
            self.production.event.repository.add_file(
                asset, destination
            )  # , message=f"Added the supresed {ifo} PSD")
        except Exception as e:
            self.logger.error(
                "The supressed PSD could not be committed to the repository"
            )
            self.logger.exception(e)

        copyfile(asset, f"{ifo}-{sample_rate}-psd-suppresed.dat")
        try:
            store.add_file(
                self.production.event.name,
                self.production.name,
                file=f"{ifo}-{sample_rate}-psd-suppresed.dat",
            )
        except AlreadyPresentException:
            self.logger.warning(
                "Attempted to add a supressed PSD which already exists."
            )

    def resurrect(self):
        """
        Attempt to ressurrect a failed job.
        """
        count = len(glob.glob(os.path.join(self.production.rundir, "*.dag.rescue*")))

        if (count < 5) and (count > 0):
            self.submit_dag()
            self.logger.info(f"Bayeswave job was resurrected for the {count} time.")
        else:
            self.logger.error(
                "Bayeswave resurrection not completed as there have already been 5 attempts"
            )

    def html(self):
        """Return the HTML representation of this pipeline."""
        pages_dir = os.path.join(self.production.event.name, self.production.name)
        out = ""
        if self.production.status in {"finished", "uploaded"}:
            out += """<div class="asimov-pipeline">"""
            out += (
                f"""<p><a href="{pages_dir}/index.html">Full Megaplot output</a></p>"""
            )
            out += f"""<img height=200 src="{pages_dir}/plots/clean_whitened_residual_histograms.png"</src>"""

            out += """</div>"""

        return out

    def collect_pages(self):
        """Collect the HTML output of the pipeline."""
        results_dir = glob.glob(f"{self.production.rundir}/trigtime_*")[0]
        pages_dir = os.path.join(
            config.get("general", "webroot"),
            self.production.event.name,
            self.production.name,
        )
        os.makedirs(pages_dir, exist_ok=True)
        copyfile(
            os.path.join(results_dir, "index.html"),
            os.path.join(pages_dir, "index.html"),
        )
        copytree(
            os.path.join(results_dir, "html"),
            os.path.join(pages_dir, "html"),
            dirs_exist_ok=True,
        )
        copytree(
            os.path.join(results_dir, "plots"),
            os.path.join(pages_dir, "plots"),
            dirs_exist_ok=True,
        )<|MERGE_RESOLUTION|>--- conflicted
+++ resolved
@@ -312,11 +312,8 @@
             f"bwave/{self.production.event.name}/{self.production.name}",
             f"{self.production.name}.dag",
         ]
-<<<<<<< HEAD
-=======
         
         self.logger.info((" ".join(command)))
->>>>>>> 576c2444
 
         if dryrun:
             print(" ".join(command))
