--- conflicted
+++ resolved
@@ -420,15 +420,9 @@
         """
         psds = {}
         for det in self.production.meta["interferometers"]:
-<<<<<<< HEAD
-            asset = os.path.join(
-                self.production.rundir, "post", "clean", f"glitch_median_PSD_forLI_{det}.dat"
-            )
-=======
             asset = glob.glob(os.path.join(
                 results_dir, "trigtime*", "post", "clean", f"glitch_median_PSD_forLI_{det}.dat"
             ))
->>>>>>> e83cfd7b
             if os.path.exists(asset):
                 psds[det] = asset
 
