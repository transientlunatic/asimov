--- conflicted
+++ resolved
@@ -219,19 +219,10 @@
                     production=self.production.name,
                 )
             else:
-<<<<<<< HEAD
+
                 time.sleep(10)
-                if hasattr(self.production.event, "issue_object"):
-                    return PipelineLogger(
-                        message=out,
-                        issue=self.production.event.issue_object,
-                        production=self.production.name,
-                    )
-                else:
-                    return PipelineLogger(message=out, production=self.production.name)
-=======
                 return PipelineLogger(message=out, production=self.production.name)
->>>>>>> 5f5211b4
+
 
     def submit_dag(self, dryrun=False):
         """
