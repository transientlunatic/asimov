"""
Code to handle the various kinds of analysis which asimov can handle.

Asimov defintes three types of analysis, depending on the inputs of the analysis.

Simple analyses
  These analyses operate only on a single event,
  and will generally use a very specific set of configuration settings.
  An example of a simple analysis is a bilby or RIFT parameter estimation analysis,
  as these only require access to the data for a single event.
  Before version 0.4 these were called `Productions`.

Event analyses
  These analyses can access the results of all of the simple analyses which have been
  performed on a single event, or a subset of them.
  An example of an event analysis is the production of mixed posterior samples from multiple
  PE analyses.

Project analyses
  These are the most general type of analysis, and have access to the results of all analyses
  on all events, including event and simple analyses.
  This type of analysis is useful for defining a population analysis, for example.

"""
import os
import configparser
from copy import deepcopy
from warnings import warn

from functools import reduce
import operator

from liquid import Liquid

from asimov import config, logger, LOGGER_LEVEL
from asimov.pipelines import known_pipelines
from asimov.utils import update
from asimov.storage import Store

from .review import Review
from .ini import RunConfiguration

class Analysis:
    """
    The base class for all other types of analysis.

    TODO: Add a check to make sure names cannot conflict
    """
    meta = {}
    meta_defaults = {"scheduler": {}, "sampler": {}, "review": {}}
    _reviews = Review()
    
    @property
    def review(self):
        """
        Return the review information attached to the analysis.
        """
        if "review" in self.meta:
            if len(self.meta['review']) > 0:
                self._reviews = Review.from_dict(self.meta["review"], production=self)
                self.meta.pop("review")
        return self._reviews

    def _process_dependencies(self, needs):
        """
        Process the dependencies list for this production.

        The dependencies can be provided either as the name of a production,
        or a query against the analysis's attributes.

        Parameters
        ----------
        needs : list
           A list of all the requirements

        Returns
        -------
        list
           A list of all the requirements processed for evaluation.
        """
        all_requirements = []
        for need in needs:
            try:
                requirement = need.split(":")
                requirement = [requirement[0].split("."), requirement[1]]
            except IndexError:
                requirement = [["name"], need]
            all_requirements.append(requirement)
        return all_requirements

    @property
    def job_id(self):
        """
        Get the ID number of this job as it resides in the scheduler.
        """
        if "scheduler" in self.meta:
            if "job id" in self.meta['scheduler']:
                return self.meta['scheduler']["job id"]
            else:
                return None

    @job_id.setter
    def job_id(self, value):
        if "scheduler" not in self.meta:
            self.meta['scheduler'] = {}
        self.meta["scheduler"]["job id"] = value

    @property
    def dependencies(self):
        """Return a list of analyses which this analysis depends upon."""
        all_matches = []
        if len(self._needs) == 0:
            return []
        else:
            matches = set({})# set(self.event.analyses)
            #matches.remove(self)
            requirements = self._process_dependencies(self._needs)
            for attribute, match in requirements:
                filtered_analyses = list(filter(lambda x: x.matches_filter(attribute, match), self.event.analyses))
                matches = set.union(matches, set(filtered_analyses))
            for analysis in matches:
                all_matches.append(analysis)
            return all_matches

    @property
    def priors(self):
        if "priors" in self.meta:
            priors = self.meta["priors"]
        else:
            priors = None
        return priors

    @property
    def finished(self):
        finished_states = ["uploaded"]
        return self.status in finished_states

    @property
    def status(self):
        return self.status_str.lower()
    
    @status.setter
    def status(self, value):
        self.status_str = value.lower()

    def matches_filter(self, attribute, match):
        """
        Checks to see if this analysis matches a given filtering
        criterion.

        A variety of different attributes can be used for filtering.
        The primary attributes are

            - review status

            - processing status

            - name

        In addition, any quantity contained in the analysis metadata
        may be used by accessing it in the nested structure of this
        data, with levels of the hierarchy separated with period
        characters.  For example, to access the waveform approximant
        the correct attribute would be `waveform.approximant`.

        Parameters
        ----------
        attribute : str
           The name of the attribute to be tested
        match : str
           The string to be matched against the value of the attribute

        Returns
        -------
        bool
           Returns True if this analysis matches the query,
           otherwise returns False.
        """
        is_review = False
        if attribute[0] == "review":
            is_review = match.lower() == str(self.review.status).lower()
        is_status = False
        if attribute[0] == "status":
            is_status = match.lower() == self.status.lower()
        is_name = False
        if attribute[0] == "name":
            is_name = match == self.name
        try:
            in_meta = reduce(operator.getitem, attribute, self.meta) == match
        except KeyError:
            in_meta = False

        return is_name | in_meta | is_status | is_review
        
    def results(self, filename=None, handle=False, hash=None):
        store = Store(root=config.get("storage", "results_store"))
        if not filename:
            try:
                items = store.manifest.list_resources(self.subject.name, self.name)
                return items
            except KeyError:
                return None
        elif handle:
            return open(
                store.fetch_file(self.subject.name, self.name, filename, hash), "r"
            )
        else:
            return store.fetch_file(self.subject.name, self.name, filename, hash=hash)

    @property
    def rundir(self):
        """
        Return the run directory for this event.
        """
        if "rundir" in self.meta:
            return self.meta["rundir"]
        elif "working directory" in self.subject.meta:
            value = os.path.join(self.subject.meta["working directory"], self.name)
            self.meta["rundir"] = value
            # TODO: Make sure this is saved back to the ledger
        else:
            return None

    @rundir.setter
    def rundir(self, value):
        """
        Set the run directory.
        """
        if "rundir" not in self.meta:
            self.meta["rundir"] = value
        else:
            self.meta["rundir"] = value

    def get_meta(self, key):
        """
        Get the value of a metadata attribute, or return None if it doesn't
        exist.
        """
        if key in self.meta:
            return self.meta[key]
        else:
            return None

        
    def set_meta(self, key, value):
        """
        Set a metadata attribute which doesn't currently exist.
        """
        if key not in self.meta:
            self.meta[key] = value
            self.event.ledger.update_event(self.event)
        else:
            raise ValueError

    def make_config(self, filename, template_directory=None, dryrun=False):
        """
        Make the configuration file for this production.

        Parameters
        ----------
        filename : str
           The location at which the config file should be saved.
        template_directory : str, optional
           The path to the directory containing the pipeline config templates.
           Defaults to the directory specified in the asimov configuration file.
        """

        if "template" in self.meta:
            template = f"{self.meta['template']}.ini"
        else:
            template = f"{self.pipeline}.ini"

        pipeline = self.pipeline
        if hasattr(pipeline, "config_template"):
            template_file = pipeline.config_template
        else:
            try:
                template_directory = config.get("templating", "directory")
                template_file = os.path.join(f"{template_directory}", template)
            except (configparser.NoOptionError, configparser.NoSectionError):
                from pkg_resources import resource_filename

                template_file = resource_filename("asimov", f"configs/{template}")

        liq = Liquid(template_file)
        rendered = liq.render(production=self, config=config)

        with open(filename, "w") as output_file:
            output_file.write(rendered)


class SimpleAnalysis(Analysis):
    """
    A single subject, single pipeline analysis.
    """

    def __init__(self, subject, name, pipeline, **kwargs):

        self.event = self.subject = subject
        self.name = name

        self.logger = logger.getChild("event").getChild(f"{self.name}")
        self.logger.setLevel(LOGGER_LEVEL)


        if "status" in kwargs:
            self.status_str = kwargs['status'].lower()
        else:
            self.status_str = "none"

        self.meta = deepcopy(self.meta_defaults)
        self.meta = update(self.meta, deepcopy(self.subject.meta))
        if "productions" in self.meta:
           self.meta.pop("productions")
        # if "needs" in self.meta:
        #    self.meta.pop("needs")

        self.meta = update(self.meta, deepcopy(kwargs))
        self.meta['pipeline'] = pipeline.lower()
        self.pipeline = pipeline.lower()
        self.pipeline = known_pipelines[pipeline.lower()](self)
        if "needs" in self.meta:
            self._needs = self.meta.pop("needs")
        else:
            self._needs = []
        if "comment" in kwargs:
            self.comment = kwargs['comment']
        else:
            self.comment = None

    def to_dict(self, event=True):
        """
        Return this production as a dictionary.

        Parameters
        ----------
        event : bool
           If set to True the output is designed to be included nested within an event.
           The event name is not included in the representation, and the production name is provided as a key.
        """
        dictionary = {}
        if not event:
            dictionary["event"] = self.event.name
            dictionary["name"] = self.name

        dictionary["status"] = self.status
        if isinstance(self.pipeline, str):
            dictionary['pipeline'] = self.pipeline
        else:
            dictionary["pipeline"] = self.pipeline.name.lower()
        dictionary["comment"] = self.comment

        if self.review:
            dictionary["review"] = self.review.to_dicts()

        dictionary['needs'] = self._needs #self.dependencies
            
        if "quality" in self.meta:
            dictionary["quality"] = self.meta["quality"]
        if "priors" in self.meta:
            dictionary["priors"] = self.meta["priors"]
        for key, value in self.meta.items():
            dictionary[key] = value
        if "repository" in self.meta:
            dictionary["repository"] = self.repository.url
        if "ledger" in dictionary:
            dictionary.pop("ledger")
        if "pipelines" in dictionary:
            dictionary.pop("pipelines")

        if not event:
            output = dictionary
        else:
            output = {self.name: dictionary}
        return output

    @classmethod
    def from_dict(cls, parameters, subject):
        parameters = deepcopy(parameters)
        # Check that pars is a dictionary
        if not {"pipeline", "name"} <= parameters.keys():
            raise ValueError(
                f"Some of the required parameters are missing."
                f"Found {parameters.keys()}"
            )
        if "status" not in parameters:
            parameters['status'] = "ready"
        if "event" in parameters:
            parameters.pop("event")
        pipeline = parameters.pop("pipeline")
        name = parameters.pop("name")
        if "comment" not in parameters:
            parameters['comment'] = None

        return cls(subject, name, pipeline,  **parameters)


class SubjectAnalysis(Analysis):
    """
    A single subject analysis which requires results from multiple pipelines.
    """

    def __init__(self, subject, name, pipeline, **kwargs):
        self.event = self.subject = subject
        self.name = name

        self.logger = logger.getChild("event").getChild(f"{self.name}")
        self.logger.setLevel(LOGGER_LEVEL)

        if "status" in kwargs:
            self.status_str = kwargs['status'].lower()
        else:
            self.status_str = "none"

        self.meta = deepcopy(self.meta_defaults)
        self.meta = update(self.meta, deepcopy(self.subject.meta))
        if "productions" in self.meta:
           self.meta.pop("productions")
        if "needs" in self.meta:
           self.meta.pop("needs")

        self.meta = update(self.meta, deepcopy(kwargs))
        self.pipeline = pipeline.lower()
        self.pipeline = known_pipelines[pipeline.lower()](self)
        if "needs" in self.meta:
            self._needs = self.meta.pop("needs")
        else:
            self._needs = []
        
        if "comment" in kwargs:
            self.comment = kwargs['comment']
        else:
            self.comment = None
        
    def to_dict(self, event=True):
        """
        Return this production as a dictionary.

        Parameters
        ----------
        event : bool
           If set to True the output is designed to be included nested within an event.
           The event name is not included in the representation, and the production name is provided as a key.
        """
        dictionary = {}
        if not event:
            dictionary["event"] = self.event.name
            dictionary["name"] = self.name

        dictionary["status"] = self.status
        if isinstance(self.pipeline, str):
            dictionary['pipeline'] = self.pipeline
        else:
            dictionary["pipeline"] = self.pipeline.name.lower()
        dictionary["comment"] = self.comment

        if self.review:
            dictionary["review"] = self.review.to_dicts()

        dictionary['needs'] = self.dependencies
            
        if "quality" in self.meta:
            dictionary["quality"] = self.meta["quality"]
        if "priors" in self.meta:
            dictionary["priors"] = self.meta["priors"]
        for key, value in self.meta.items():
            dictionary[key] = value
        if "repository" in self.meta:
            dictionary["repository"] = self.repository.url
        if "ledger" in dictionary:
            dictionary.pop("ledger")
        if "pipelines" in dictionary:
            dictionary.pop("pipelines")

        if not event:
            output = dictionary
        else:
            output = {self.name: dictionary}
        return output

    @classmethod
    def from_dict(cls, parameters, subject):
        parameters = deepcopy(parameters)
        # Check that pars is a dictionary
        if not {"pipeline", "name"} <= parameters.keys():
            raise ValueError(
                f"Some of the required parameters are missing."
                f"Found {parameters.keys()}"
            )
        if "status" not in parameters:
            parameters['status'] = "ready"
        if "event" in parameters:
            parameters.pop("event")
        pipeline = parameters.pop("pipeline")
        name = parameters.pop("name")
        if "comment" not in parameters:
            parameters['comment'] = None

        return cls(subject, name, pipeline,  **parameters)




class ProjectAnalysis(Analysis):
    """
    A multi-subject analysis.
    """

    def __init__(
            self, subjects, analyses, name, pipeline, ledger=None, **kwargs
    ):
        """ """
        super().__init__()

        self.name = name # if name else "unnamed project analysis"
        
        self.logger = logger.getChild("project analyses").getChild(f"{self.name}")
        self.logger.setLevel(LOGGER_LEVEL)

        self.subjects = subjects
        self.events = self.subjects

        self._analysis_spec = analyses
        requirements = self._process_dependencies(self._analysis_spec)
        self.analyses = []

        if ledger:
            self.ledger = ledger
        self._subject_obs = []
        for subject in self.subjects:
            sub = self.ledger.get_event(subject)[0]
            self._subject_obs.append(sub)
            if self._analysis_spec:
                matches = set(sub.analyses)
                for attribute, match in requirements:
                    filtered_analyses = list(filter(lambda x: x.matches_filter(attribute, match), sub.analyses))
                    matches = set.intersection(matches, set(filtered_analyses))
                for analysis in matches:
                    self.analyses.append(analysis)
        if "status" in kwargs:
            self.status_str = kwargs['status'].lower()
        else:
            self.status_str = "none"

        self.pipeline = pipeline.lower()
        try:
            self.pipeline = known_pipelines[str(pipeline).lower()](self)
        except:
            self.logger.warning(f"The pipeline {pipeline} could not be found.")
        if "needs" in self.meta:
            self._needs = self.meta.pop("needs")
        else:
            self._needs = []

        if "comment" in kwargs:
            self.comment = kwargs['comment']
        else:
            self.comment = None

    def __repr__(self):
        """
        A human-friendly representation of this project.

        Parameters
        ----------
        None
        """
        return f"<Project analysis for {len(self.events)} events and {len(self.analyses)} analyses>"

    @classmethod
    def from_dict(cls, parameters, ledger=None):
        parameters = deepcopy(parameters)
        # Check that pars is a dictionary
        if not {"pipeline", "name"} <= parameters.keys():
            raise ValueError(
                f"Some of the required parameters are missing. "
                f"Found {parameters.keys()}"
            )
        if "status" not in parameters:
            parameters['status'] = "ready"
        if "event" in parameters:
            parameters.pop("event")
        pipeline = parameters.pop("pipeline")
        name = parameters.pop("name")
        if "comment" not in parameters:
            parameters['comment'] = None
        return cls(name=name, pipeline=pipeline, ledger=ledger,  **parameters)

    def to_dict(self):
        """
        Return this project production as a dictionary.
<<<<<<< HEAD

        Parameters
        ----------
        event : bool
           If set to True the output is designed to be included nested within an event.
           The event name is not included in the representation, and the production name is provided as a key.
        """
        dictionary = {}
        dictionary['name'] = self.name
        dictionary["status"] = self.status
        if isinstance(self.pipeline, str):
            dictionary['pipeline'] = self.pipeline
        else:
            dictionary["pipeline"] = self.pipeline.name.lower()
        dictionary["comment"] = self.comment

=======

        Parameters
        ----------
        event : bool
           If set to True the output is designed to be included nested within an event.
           The event name is not included in the representation, and the production name is provided as a key.
        """
        dictionary = {}
        dictionary['name'] = self.name
        dictionary["status"] = self.status
        if isinstance(self.pipeline, str):
            dictionary['pipeline'] = self.pipeline
        else:
            dictionary["pipeline"] = self.pipeline.name.lower()
        dictionary["comment"] = self.comment

>>>>>>> 3bedc6cb
        if self.review:
            dictionary["review"] = self.review.to_dicts()

        dictionary['needs'] = self.dependencies
            
        if "quality" in self.meta:
            dictionary["quality"] = self.meta["quality"]
        if "priors" in self.meta:
            dictionary["priors"] = self.meta["priors"]
        for key, value in self.meta.items():
            dictionary[key] = value
        if "repository" in self.meta:
            dictionary["repository"] = self.repository.url
        if "ledger" in dictionary:
            dictionary.pop("ledger")
        if "pipelines" in dictionary:
            dictionary.pop("pipelines")

        dictionary['subjects'] = self.subjects
        dictionary['analyses'] = self._analysis_spec
            
        output = dictionary
        
        return output

    
class GravitationalWaveTransient(SimpleAnalysis):
    """
    A single subject, single pipeline analysis for a gravitational wave transient.
    """
    def __init__(self, subject, name, pipeline, **kwargs):

        self.category = config.get("general", "calibration_directory")
<<<<<<< HEAD

        super().__init__(subject, name, pipeline, **kwargs)
        self._add_missing_parameters()
        self._checks()
        
        self.psds = self._set_psds()
=======

        super().__init__(subject, name, pipeline, **kwargs)
        self._add_missing_parameters()
        self._checks()

        self.psds = self._collect_psds()

    def _collect_psds(self):
        """
        Collect the required psds for this production.
        """
        psds = {}
        # If the PSDs are specifically provided in the ledger,
        # use those.
        if "psds" in self.meta:
            if self.meta["likelihood"]["sample rate"] in self.meta["psds"]:
                psds = self.meta["psds"][self.meta["likelihood"]["sample rate"]]

        # First look through the list of the job's dependencies
        # to see if they're provided by a job there.
        elif self.dependencies:
            productions = {}
            for production in self.event.productions:
                productions[production.name] = production

            for previous_job in self.dependencies:
                try:
                    # Check if the job provides PSDs as an asset and were produced with compatible settings
                    if "psds" in productions[previous_job].pipeline.collect_assets():
                        if self._check_compatible(productions[previous_job]):
                            psds = productions[previous_job].pipeline.collect_assets()[
                                "psds"
                            ]
                    else:
                        psds = {}
                except Exception:
                    psds = {}
        # Otherwise return no PSDs
        else:
            psds = {}

        for ifo, psd in psds.items():
            self.logger.debug(f"PSD-{ifo}: {psd}")

        return psds
>>>>>>> 3bedc6cb

    def _add_missing_parameters(self):
        for parameter in {"quality", "waveform", "likelihood"}:
            if not parameter in self.meta:
                self.meta[parameter] = {}
                
        for parameter in {"marginalization"}:
            if not parameter in self.meta['likelihood']:
                self.meta['likelihood'][parameter] = {}

        for parameter in {"maximum frequency"}:
            if not parameter in self.meta['quality']:
                self.meta['quality'][parameter] = {}
        
    def _checks(self):
        """
        Carry-out a number of data consistency checks on the information from the ledger.
        """
        # Check that the upper frequency is included, otherwise calculate it
        
<<<<<<< HEAD
        if self.quality:
            if ("high-frequency" not in self.quality) and (
                "sample-rate" in self.quality
=======
        if "quality" in self.meta:
            if ("maximum frequency" not in self.meta["quality"]) and (
                "sample rate" in self.meta["likelihood"]
>>>>>>> 3bedc6cb
            ):
                self.meta["quality"]["maximum frequency"] = {}
                # Account for the PSD roll-off with the 0.875 factor
                for ifo in self.meta["interferometers"]:
                    self.meta["quality"]["maximum frequency"][ifo] = int(
                        0.875 * self.meta["likelihood"]["sample rate"] / 2
                    )

    @property
    def quality(self):
        if "quality" in self.meta:
            return self.meta["quality"]
        else:
            return None

    @property
    def reference_frame(self):
        """
        Calculate the appropriate reference frame.
        """
        ifos = self.meta["interferometers"]
        if len(ifos) == 1:
            return ifos[0]
        else:
            return "".join(ifos[:2])

<<<<<<< HEAD
    def _set_psds(self):
        """
        Return the PSDs stored for this transient event.
        """
        if "psds" in self.meta and self.quality:
            if self.quality["sample-rate"] in self.meta["psds"]:
                self.psds = self.meta["psds"][self.quality["sample-rate"]]
            else:
                self.psds = {}
        else:
            self.psds = {}

        for ifo, psd in self.psds.items():
            if self.subject.repository:
                self.psds[ifo] = os.path.join(self.subject.repository.directory, psd)
            else:
                self.psds[ifo] = psd

=======
>>>>>>> 3bedc6cb
    def get_timefile(self):
        """
        Find this event's time file.

        Returns
        -------
        str
           The location of the time file.
        """
        return self.event.repository.find_timefile(self.category)

    def get_coincfile(self):
        """
        Find this event's coinc.xml file.

        Returns
        -------
        str
           The location of the time file.
        """
        try:
            coinc = self.event.repository.find_coincfile(self.category)
            return coinc
        except FileNotFoundError:
            self.event.get_gracedb(
                "coinc.xml",
                os.path.join(
                    self.event.repository.directory, self.category, "coinc.xml"
                ),
            )
            coinc = self.event.repository.find_coincfile(self.category)
            return coinc

    def get_configuration(self):
        """
        Get the configuration file contents for this event.
        """
        if "ini" in self.meta:
            ini_loc = self.meta["ini"]
        else:
            # We'll need to search the repository for it.
            try:
                ini_loc = self.subject.repository.find_prods(self.name, self.category)[0]
                if not os.path.exists(ini_loc):
                    raise ValueError("Could not open the ini file.")
            except IndexError:
                raise ValueError("Could not open the ini file.")
        try:
            ini = RunConfiguration(ini_loc)
        except ValueError:
            raise ValueError("Could not open the ini file")
        except configparser.MissingSectionHeaderError:
            raise ValueError("This isn't a valid ini file")

        return ini
        

class Production(SimpleAnalysis):
    pass<|MERGE_RESOLUTION|>--- conflicted
+++ resolved
@@ -589,7 +589,6 @@
     def to_dict(self):
         """
         Return this project production as a dictionary.
-<<<<<<< HEAD
 
         Parameters
         ----------
@@ -606,24 +605,6 @@
             dictionary["pipeline"] = self.pipeline.name.lower()
         dictionary["comment"] = self.comment
 
-=======
-
-        Parameters
-        ----------
-        event : bool
-           If set to True the output is designed to be included nested within an event.
-           The event name is not included in the representation, and the production name is provided as a key.
-        """
-        dictionary = {}
-        dictionary['name'] = self.name
-        dictionary["status"] = self.status
-        if isinstance(self.pipeline, str):
-            dictionary['pipeline'] = self.pipeline
-        else:
-            dictionary["pipeline"] = self.pipeline.name.lower()
-        dictionary["comment"] = self.comment
-
->>>>>>> 3bedc6cb
         if self.review:
             dictionary["review"] = self.review.to_dicts()
 
@@ -657,14 +638,6 @@
     def __init__(self, subject, name, pipeline, **kwargs):
 
         self.category = config.get("general", "calibration_directory")
-<<<<<<< HEAD
-
-        super().__init__(subject, name, pipeline, **kwargs)
-        self._add_missing_parameters()
-        self._checks()
-        
-        self.psds = self._set_psds()
-=======
 
         super().__init__(subject, name, pipeline, **kwargs)
         self._add_missing_parameters()
@@ -710,7 +683,6 @@
             self.logger.debug(f"PSD-{ifo}: {psd}")
 
         return psds
->>>>>>> 3bedc6cb
 
     def _add_missing_parameters(self):
         for parameter in {"quality", "waveform", "likelihood"}:
@@ -731,15 +703,9 @@
         """
         # Check that the upper frequency is included, otherwise calculate it
         
-<<<<<<< HEAD
-        if self.quality:
-            if ("high-frequency" not in self.quality) and (
-                "sample-rate" in self.quality
-=======
         if "quality" in self.meta:
             if ("maximum frequency" not in self.meta["quality"]) and (
                 "sample rate" in self.meta["likelihood"]
->>>>>>> 3bedc6cb
             ):
                 self.meta["quality"]["maximum frequency"] = {}
                 # Account for the PSD roll-off with the 0.875 factor
@@ -766,27 +732,6 @@
         else:
             return "".join(ifos[:2])
 
-<<<<<<< HEAD
-    def _set_psds(self):
-        """
-        Return the PSDs stored for this transient event.
-        """
-        if "psds" in self.meta and self.quality:
-            if self.quality["sample-rate"] in self.meta["psds"]:
-                self.psds = self.meta["psds"][self.quality["sample-rate"]]
-            else:
-                self.psds = {}
-        else:
-            self.psds = {}
-
-        for ifo, psd in self.psds.items():
-            if self.subject.repository:
-                self.psds[ifo] = os.path.join(self.subject.repository.directory, psd)
-            else:
-                self.psds[ifo] = psd
-
-=======
->>>>>>> 3bedc6cb
     def get_timefile(self):
         """
         Find this event's time file.
