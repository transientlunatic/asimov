--- conflicted
+++ resolved
@@ -11,16 +11,12 @@
 Merges
 ------
 
-<<<<<<< HEAD
-+ `ligo!115 <https://git.ligo.org/asimov/asimov/-/merge_requests/115>`_: Fixes a bug with Bayeswave f_low specification 
++ `ligo!115 <https://git.ligo.org/asimov/asimov/-/merge_requests/121>`_: Fixes a bug with bilby_pipe configurations when frame files are passed
 + `ligo!116 <https://git.ligo.org/asimov/asimov/-/merge_requests/116>`_: Allows configuration of a handful of bilby parameters and updates defaults to align with current bilby_pipe releases.
 + `ligo!121 <https://git.ligo.org/asimov/asimov/-/merge_requests/121>`_: Fixes a bug with bilby_pipe when frame files as specified in a frame_dict.
-=======
-+ `ligo!115 <https://git.ligo.org/asimov/asimov/-/merge_requests/121>`_: Fixes a bug with bilby_pipe configurations when frame files are passed
-+ `ligo!116 <https://git.ligo.org/asimov/asimov/-/merge_requests/116>`_: Allows configuration of a handful of bilby parameters and updates defaults to align with current bilby_pipe releases.
 + `ligo!122 <https://git.ligo.org/asimov/asimov/-/merge_requests/122>`_: Adds a bayeswave_post disk request to the bayeswave config template.
 + `ligo!123 <https://git.ligo.org/asimov/asimov/-/merge_requests/123>`_: Fixes a bug related to filepaths and frame type specifications when bilby is using OSDF data retrieval.
->>>>>>> b8f7c6d4
+
 
 0.5.4
 =====
