"""Tests for the RIFT interface."""

import unittest
import shutil
import os
import git

import io
import contextlib

from unittest.mock import patch
from importlib import reload

from click.testing import CliRunner

import asimov
from asimov.cli import project, manage
from asimov.cli import configuration
from asimov.cli.application import apply_page
from asimov.ledger import YAMLLedger
from asimov.pipelines.rift import Rift
from asimov.event import Event
from asimov.pipeline import PipelineException


# @unittest.skip("Skipped until RIFT is added to the testing environment correctly.")
class RiftTests(unittest.TestCase):
    """Test RIFT interface.

    The test_dag method will need to be updated.
"""

    @classmethod
    def setUpClass(cls):
        cls.cwd = os.getcwd()

    def setUp(self):
        os.makedirs(f"{self.cwd}/tests/tmp/project")
        os.chdir(f"{self.cwd}/tests/tmp/project")
<<<<<<< HEAD

        f = io.StringIO()
        with contextlib.redirect_stdout(f):
        
            runner = CliRunner()
            result = runner.invoke(project.init,
                                   ['Test Project', '--root', f"{self.cwd}/tests/tmp/project"])
            assert result.exit_code == 0
            assert result.output == '● New project created successfully!\n'
            self.ledger = YAMLLedger(f"ledger.yml")
=======
        runner = CliRunner()
        result = runner.invoke(project.init,
                               ['Test Project', '--root', f"{self.cwd}/tests/tmp/project"])
        assert result.exit_code == 0
        assert result.output == '● New project created successfully!\n'
        self.ledger = YAMLLedger(f".asimov/ledger.yml")
>>>>>>> 0f18d6d7

    def tearDown(self):
        os.chdir(self.cwd)
        shutil.rmtree(f"{self.cwd}/tests/tmp/project/")

    # @unittest.skip("Skipped temporarily while RIFT is updated")
    def test_submit_cli(self):
        """Check that a RIFT config file can be built."""
        f = io.StringIO()
        with contextlib.redirect_stdout(f):
            apply_page(file = f"https://git.ligo.org/asimov/data/-/raw/main/defaults/production-pe.yaml", event=None, ledger=self.ledger)
            apply_page(file = "https://git.ligo.org/asimov/data/-/raw/main/defaults/production-pe-priors.yaml", event=None, ledger=self.ledger)
            event = "GW150914_095045"
            pipeline = "rift"
            apply_page(file = f"https://git.ligo.org/asimov/data/-/raw/main/tests/{event}.yaml", event=None, ledger=self.ledger)
            apply_page(file = f"{self.cwd}/tests/test_data/test_{pipeline}.yaml", event=event, ledger=self.ledger)
        with patch("asimov.current_ledger", new=YAMLLedger("ledger.yml")):
            reload(asimov)
            reload(manage)
            runner = CliRunner()
            result = runner.invoke(manage.manage, ['build'])
            result = runner.invoke(manage.submit, "--dryrun")
        self.assertTrue("util_RIFT_pseudo_pipe.py" in result.output)

    def test_build_api(self):
        """Check that a RIFT config file can be built."""
        f = io.StringIO()
        with contextlib.redirect_stdout(f):
            apply_page(file = "https://git.ligo.org/asimov/data/-/raw/main/defaults/production-pe.yaml", event=None, ledger=self.ledger)
            apply_page(file = "https://git.ligo.org/asimov/data/-/raw/main/defaults/production-pe-priors.yaml", event=None, ledger=self.ledger)
            event = "GW150914_095045"
            pipeline = "rift"
            apply_page(file = f"https://git.ligo.org/asimov/data/-/raw/main/tests/{event}.yaml", event=None, ledger=self.ledger)
            apply_page(file = f"{self.cwd}/tests/test_data/test_{pipeline}.yaml", event=event, ledger=self.ledger)
        with patch("asimov.current_ledger", new=YAMLLedger("ledger.yml")):
            reload(asimov)
            reload(manage)
            runner = CliRunner()
            result = runner.invoke(manage.manage, ['build'])
            result = runner.invoke(manage.submit, "--dryrun")
        f = io.StringIO()
        with contextlib.redirect_stdout(f):
            result = self.ledger.get_event(event)[0].productions[0].pipeline.build_dag(dryrun=True)
            print("\n\nBUILDDAG ",f.getvalue())
            print("RESULT", result)
            self.assertTrue("util_RIFT_pseudo_pipe.py --assume-nospin --calibration C01 --approx IMRPhenomD" in f.getvalue())
            self.assertTrue("--ile-force-gpu " in f.getvalue())
        

    def test_build_api_non_default_calibration(self):
        """Check that a RIFT correctly picks up non C01 calibration."""

        runner = CliRunner()
        result = runner.invoke(configuration.update,
                               ['--general/calibration_directory', f"C00_offline"])
        assert result.exit_code == 0
        result = runner.invoke(configuration.update,
                               ['--general/calibration', f"C00"])
        assert result.exit_code == 0

        f = io.StringIO()
        with contextlib.redirect_stdout(f):        
            apply_page(file = "https://git.ligo.org/asimov/data/-/raw/main/defaults/production-pe.yaml", event=None, ledger=self.ledger)
            apply_page(file = "https://git.ligo.org/asimov/data/-/raw/main/defaults/production-pe-priors.yaml", event=None, ledger=self.ledger)
            event = "GW150914_095045"
            pipeline = "rift"
            apply_page(file = f"https://git.ligo.org/asimov/data/-/raw/main/tests/{event}.yaml", event=None, ledger=self.ledger)
            apply_page(file = f"{self.cwd}/tests/test_data/test_{pipeline}.yaml", event=event, ledger=self.ledger)

        with patch("asimov.current_ledger", new=YAMLLedger("ledger.yml")):
            reload(asimov)
            reload(manage)
            runner = CliRunner()
            result = runner.invoke(manage.manage, ['build'])
            result = runner.invoke(manage.submit, "--dryrun")
        f = io.StringIO()
        with contextlib.redirect_stdout(f):
            result = self.ledger.get_event(event)[0].productions[0].pipeline.build_dag(dryrun=True)
            print("\n\nBUILDDAG ",f.getvalue())
            print("RESULT", result)
            self.assertTrue("util_RIFT_pseudo_pipe.py --assume-nospin --calibration C00 --approx IMRPhenomD" in f.getvalue())
            self.assertTrue("--ile-force-gpu " in f.getvalue())<|MERGE_RESOLUTION|>--- conflicted
+++ resolved
@@ -37,8 +37,6 @@
     def setUp(self):
         os.makedirs(f"{self.cwd}/tests/tmp/project")
         os.chdir(f"{self.cwd}/tests/tmp/project")
-<<<<<<< HEAD
-
         f = io.StringIO()
         with contextlib.redirect_stdout(f):
         
@@ -47,15 +45,7 @@
                                    ['Test Project', '--root', f"{self.cwd}/tests/tmp/project"])
             assert result.exit_code == 0
             assert result.output == '● New project created successfully!\n'
-            self.ledger = YAMLLedger(f"ledger.yml")
-=======
-        runner = CliRunner()
-        result = runner.invoke(project.init,
-                               ['Test Project', '--root', f"{self.cwd}/tests/tmp/project"])
-        assert result.exit_code == 0
-        assert result.output == '● New project created successfully!\n'
-        self.ledger = YAMLLedger(f".asimov/ledger.yml")
->>>>>>> 0f18d6d7
+            self.ledger = YAMLLedger(f".asimov/ledger.yml")
 
     def tearDown(self):
         os.chdir(self.cwd)
