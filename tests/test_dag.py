import os
import shutil
import unittest

import click

import asimov.event
from asimov.ledger import YAMLLedger
from asimov.cli.project import make_project
from asimov.cli.application import apply_page
import git


TEST_LEDGER = """

"""

class DAGTests(unittest.TestCase):
    """All the tests to check production DAGs are generated successfully."""
    @classmethod
    def setUpClass(cls):
        cls.cwd = os.getcwd()
    
    @classmethod
    def tearDownClass(cls):
        """Destroy all the products of this test."""
        os.chdir(cls.cwd)

    def setUp(self):
        os.makedirs(f"{self.cwd}/tests/tmp/project")
        os.chdir(f"{self.cwd}/tests/tmp/project")
        make_project(name="Test project", root=f"{self.cwd}/tests/tmp/project")
        self.ledger = YAMLLedger(f".asimov/ledger.yml")
        apply_page(file = "https://git.ligo.org/asimov/data/-/raw/main/defaults/production-pe.yaml", event=None, ledger=self.ledger)
        apply_page(file = f"{self.cwd}/tests/test_data/events_blueprint.yaml", ledger=self.ledger)


    def tearDown(self):
        del(self.ledger)
        shutil.rmtree(f"{self.cwd}/tests/tmp/project")

<<<<<<< HEAD
    def tearDown(self):
        del(self.ledger)
        shutil.rmtree(f"{self.cwd}/tests/tmp/project")

=======
>>>>>>> c68de57d
    def test_dependency_list(self):
        """Check that all jobs are run when the dependencies are a chain."""
        self.assertTrue(len(self.ledger.get_event('GW150914_095045')[0].productions)==0)
        apply_page(file = f"{self.cwd}/tests/test_data/test_linear_dag.yaml", ledger=self.ledger)
        event = self.ledger.get_event('GW150914_095045')[0]
        self.assertTrue(len(event.productions[0]._needs) == 0)
        self.assertTrue(len(event.productions[0].dependencies) == 0)
        self.assertTrue(len(event.productions[1].dependencies) == 1)

    def test_dependency_tree(self):
        apply_page(file = f"{self.cwd}/tests/test_data/test_linear_dag.yaml", ledger=self.ledger)
        event = self.ledger.get_event('GW150914_095045')[0]
        self.assertTrue(len(event.graph.edges) == 1)
        
    def test_linear_dag(self):
        """Check that all jobs are run when the dependencies are a chain."""
        apply_page(file = f"{self.cwd}/tests/test_data/test_linear_dag.yaml", ledger=self.ledger)
        event = self.ledger.get_event('GW150914_095045')[0]
        self.assertEqual(len(event.get_all_latest()), 1)
    
    def test_simple_dag(self):
        """Check that all jobs are run when there are no dependencies specified."""
        apply_page(file = f"{self.cwd}/tests/test_data/test_simple_dag.yaml", ledger=self.ledger)
        event = self.ledger.get_event('GW150914_095045')[0]
        self.assertEqual(len(event.get_all_latest()), 2)   

    def test_complex_dag(self):
        """Check that all jobs are run when the dependencies are not a chain."""

        apply_page(file = f"{self.cwd}/tests/test_data/test_complex_dag.yaml", event='GW150914_095045', ledger=self.ledger)
        event = self.ledger.get_event('GW150914_095045')[0]
        self.assertEqual(len(event.get_all_latest()), 2)
        
    def test_query_dag(self):
        """Check that all jobs are run when the dependencies are not a chain."""

        apply_page(file = f"{self.cwd}/tests/test_data/test_query_dag.yaml", event='GW150914_095045', ledger=self.ledger)
        event = self.ledger.get_event('GW150914_095045')[0]

        self.assertEqual(len(event.get_all_latest()), 1)
        <|MERGE_RESOLUTION|>--- conflicted
+++ resolved
@@ -39,13 +39,6 @@
         del(self.ledger)
         shutil.rmtree(f"{self.cwd}/tests/tmp/project")
 
-<<<<<<< HEAD
-    def tearDown(self):
-        del(self.ledger)
-        shutil.rmtree(f"{self.cwd}/tests/tmp/project")
-
-=======
->>>>>>> c68de57d
     def test_dependency_list(self):
         """Check that all jobs are run when the dependencies are a chain."""
         self.assertTrue(len(self.ledger.get_event('GW150914_095045')[0].productions)==0)
