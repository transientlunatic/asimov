--- conflicted
+++ resolved
@@ -70,11 +70,6 @@
 
         apply_page(file = f"{self.cwd}/tests/test_data/test_complex_dag.yaml", event='GW150914_095045', ledger=self.ledger)
         event = self.ledger.get_event('GW150914_095045')[0]
-<<<<<<< HEAD
-        self.assertEqual(len(event.get_all_latest()), 2)
-=======
-        # for edge in event.graph.edges:
-        #     print(edge[0].name, "->", edge[1].name)
         self.assertEqual(len(event.get_all_latest()), 2)
         
     def test_query_dag(self):
@@ -84,5 +79,4 @@
         event = self.ledger.get_event('GW150914_095045')[0]
 
         self.assertEqual(len(event.get_all_latest()), 1)
-        
->>>>>>> 576c2444
+        