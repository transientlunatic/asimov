--- conflicted
+++ resolved
@@ -12,10 +12,6 @@
     L1: L1:DCS-CALIB_STATE_VECTOR_C01
     H1: H1:DCS-CALIB_STATE_VECTOR_C01
     V1: V1:DQ_ANALYSIS_STATE_VECTOR
-<<<<<<< HEAD
-
-=======
->>>>>>> 1cc1ea69
 interferometers:
   - H1
   - L1
