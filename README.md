--- conflicted
+++ resolved
@@ -57,23 +57,11 @@
 It can be installed by running
 ```
 $ pip install asimov
-<<<<<<< HEAD
 ```
-
 It is also available on conda, and can be installed by running
 ```
 $ conda install -c conda-forge ligo-asimov
 ```
-
-=======
-```
-
-It is also available on conda, and can be installed by running
-```
-$ conda install -c conda-forge ligo-asimov
-```
-
->>>>>>> a5f0e545
 
 ## Get started
 
@@ -101,7 +89,7 @@
 We do this using the `asimov apply` command, which pulls-in data from a file either locally or online.
 
 ```
-<<<<<<< HEAD
+
 $ asimov apply -f https://git.ligo.org/asimov/data/-/raw/main/defaults/production-pe.yaml
 ```
 and the load default priors the same way:
@@ -113,10 +101,8 @@
 
 ```
 $ asimov apply -f https://git.ligo.org/asimov/data/-/raw/main/events/gwtc-2-1/GW150914_095045.yaml
-=======
-$ olivaw init "Test project"
->>>>>>> a5f0e545
 ```
+
 where you can replace `"Test project"` with the name you want to give your project.
 A project will be set-up in your current working directory.
 
@@ -138,12 +124,9 @@
 Note that if you omit the `-e` argument asimov will ask which event the analyses should be applied to.
 
 Alternatively, you can add analyses at the command line, for example you can add a new bilby production to an event using
+
 ```
-<<<<<<< HEAD
 $ asimov production create GW150914_095045 bilby --approximant IMRPhenomPv2
-=======
-$ olivaw production create GW150914 lalinference
->>>>>>> a5f0e545
 ```
 
 You can now build and submit your jobs to the cluster.
