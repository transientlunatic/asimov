# Asimov

Asimov is a workflow management and automation platform for scientific analyses.

[Documentation](https://asimov.docs.ligo.org/asimov) · [Releases](https://git.ligo.org/asimov/asimov/-/releases) · [Issue Tracker](https://git.ligo.org/asimov/asimov/-/issues)

Asimov was developed to manage and automate the parameter estimation analyses used by the LIGO, Virgo, and KAGRA collaborations to analyse gravitational wave signals, but it aims to provide tools which can be used for other workflows.

Asimov has been used to organise and run the major catalogue analyses from the third observing run, O3, but it's designed to be flexible enough to allow new pipelines and analyses to be added to the framework.
<<<<<<< HEAD
=======

## Branch notes

These notes relate to in-development features on this branch, and what's described here is only expected to be relevant during development.
More generally useful documentation will move to the main documentation before moving to production.

### Starting the logging server

Run in ``asimov`` directory:

```
export FLASK_APP=server
flask run
```
>>>>>>> 86d129dd

## Features

### Job monitoring and management

Asimov is able to interact with high throughput job management tools, and can submit jobs to clusters, monitor them for problems, and initiate post-processing tasks.

### Uniform pipeline interface

Asimov provides an API layer which allows a single configuration to be deployed to numerous different analysis pipelines.
Current gravitational wave pipelines which are supported are ``lalinference``, ``bayeswave``, ``RIFT``, and ``bilby``.

### Centralised configuration

Asimov records all ongoing, completed, and scheduled analyses, allowing jobs, configurations, and results to be found easily.

### Reporting overview

Asimov can provide both machine-readible and human-friendly reports of all jobs it is monitoring, while collating relevant log files and outputs.

### Results management

Your results are important, and Asimov provides special tools to help manage the outputs of analyses as well as ensuring their veracity.

## Do I need Asimov?

Asimov makes setting-up and running parameter estimation jobs easier.
It can generate configuration files for several parameter estimation pipelines, and handle submitting these to a cluster.
Whether you're setting-up a preliminary analysis for a single gravitational wave event, or analysing hundreds of events for a catalog, Asimov can help.

## Installing Asimov

Asimov is written in Python, and is available on ``pypi``. 
It can be installed by running
```
$ pip install asimov
```

It is also available on conda, and can be installed by running
```
$ conda install -c conda-forge ligo-asimov
```


## Get started

Asimov supports a variety of different ways of running, but the simplest way, running a workflow on a local machine, can be set up with a single command:

```
$ asimov init "Test project"
```
where you can replace `"Test project"` with the name you want to give your project.
A project will be set-up in your current working directory.

You can add an existing event with preconfigured settings using the `asimov apply` function, for example, to add GW150914 to the project you can run

```
$ asimov apply -f https://git.ligo.org/asimov/data/-/raw/main/events/gw150914.yaml
```

Alternatively, a new event with no configured settings can be added to your project by running

```
$ asimov event create GW150914
```

Many analyses can be run on a single event (these are called "productions" in asimov parlence).
We can add some pre-configured analyses (the same set of analyses which were used for the GWTC-3 catalogue) by running

```
$ asimov apply -f https://git.ligo.org/asimov/data/-/raw/main/analyses/gwtc3-default.yaml -e GW150914
```
Note that if you omit the `-e` argument asimov will ask which event the analyses should be applied to.

Alternatively, you can add analyses at the command line, for example you can add a new lalinference production to an event using
```
$ asimov production create GW150914 lalinference --approximant IMRPhenomPv2
```

For a full description of the workflow management process see the documentation.


## I want to help develop new features, or add a new pipeline

Great! We're always looking for help with developing asimov!
Please take a look at our [contributors' guide](CONTRIBUTING.rst) to get started!


## Roadmap

### Gravitic pipelines

While Asimov already supports a large number of pre-existing pipelines, and provides a straightforward interface for adding new pipelines, we also intend to support pipelines constructed using [gravitic](https://github.com/transientlunatic/gravitic), allowing experimental tools to be used without constructing an entire new pipeline, while also allowing asimov to manage the training of machine learning algorithms.


### Workflow replication, extension and duplication

Asimov will allow an existing workflow to be duplicated, in a similar way to a ``git clone``, and then extended, with new jobs gaining access to the completed jobs in the workflow.
It will also allow entire workflows to be re-run, providing a straightforward way to replicate results, or make minor modifications.


## Authors

Asimov is made by the LIGO, Virgo, and KAGRA collaborations.
The primary maintainer of the project is Daniel Williams.
Its development is supported by the Science and Technology Facilities Council.<|MERGE_RESOLUTION|>--- conflicted
+++ resolved
@@ -7,8 +7,6 @@
 Asimov was developed to manage and automate the parameter estimation analyses used by the LIGO, Virgo, and KAGRA collaborations to analyse gravitational wave signals, but it aims to provide tools which can be used for other workflows.
 
 Asimov has been used to organise and run the major catalogue analyses from the third observing run, O3, but it's designed to be flexible enough to allow new pipelines and analyses to be added to the framework.
-<<<<<<< HEAD
-=======
 
 ## Branch notes
 
@@ -23,7 +21,6 @@
 export FLASK_APP=server
 flask run
 ```
->>>>>>> 86d129dd
 
 ## Features
 
