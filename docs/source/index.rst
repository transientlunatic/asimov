--- conflicted
+++ resolved
@@ -1,9 +1,3 @@
-<<<<<<< HEAD
-:page_template: homepage.html
-
-
-=======
->>>>>>> a5e4be34
 .. raw:: html
 	 
 	 <div class="px-4 py-5 my-5 text-center">
@@ -41,17 +35,10 @@
 	 <div class="row g-4 py-5 row-cols-1 row-cols-lg-2">
 
 .. raw:: html
-<<<<<<< HEAD
 
 	 <div class="feature col">
 	 <i class="bi bi-bar-chart"></i>
 
-=======
-
-	 <div class="feature col">
-	 <i class="bi bi-bar-chart"></i>
-
->>>>>>> a5e4be34
 Scientific analysis management
 ~~~~~~~~~~~~~~~~~~~~~~~~~~~~~~
 Asimov is able to interact with high throughput job management tools, and can submit jobs to clusters, monitor them for problems, and initiate post-processing tasks.
@@ -139,21 +126,13 @@
 
    getting-started
    installation
-<<<<<<< HEAD
+
    user-guide/projects
    user-guide/events
    user-guide/productions
    user-guide/running
    user-guide/monitoring
    user-guide/reporting
-=======
-   olivaw/projects
-   olivaw/events
-   olivaw/productions
-   olivaw/running
-   olivaw/monitoring
-   olivaw/reporting
->>>>>>> a5e4be34
    storage
    olivaw/review
    
@@ -189,22 +168,10 @@
 
    contributing.rst
    code-of-conduct.rst
-
-<<<<<<< HEAD
-=======
    asimov-repository
-   
+   code-overview
    ledger   
    pipelines-dev
->>>>>>> a5e4be34
-   
-   asimov-repository
-
-   code-overview
-	     
-   ledger   
-   pipelines-dev
-
    building-docs
    
 Python API
@@ -218,7 +185,6 @@
    api/condor
    api/event
    api/git
-<<<<<<< HEAD
    api/gitlab
    api/ini
    api/ledger
@@ -227,10 +193,6 @@
    api/mattermost
    api/olivaw
    api/pipeline
-=======
-   state
-   pipelines
->>>>>>> a5e4be34
    config
 	     
 Indices and tables
