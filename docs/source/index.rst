--- conflicted
+++ resolved
@@ -1,9 +1,5 @@
-<<<<<<< HEAD
 :page_template: homepage.html
 
-
-=======
->>>>>>> f1040503
 .. raw:: html
 	 
 	 <div class="px-4 py-5 my-5 text-center">
@@ -41,17 +37,10 @@
 	 <div class="row g-4 py-5 row-cols-1 row-cols-lg-2">
 
 .. raw:: html
-<<<<<<< HEAD
 
 	 <div class="feature col">
 	 <i class="bi bi-bar-chart"></i>
 
-=======
-
-	 <div class="feature col">
-	 <i class="bi bi-bar-chart"></i>
-
->>>>>>> f1040503
 Scientific analysis management
 ~~~~~~~~~~~~~~~~~~~~~~~~~~~~~~
 Asimov is able to interact with high throughput job management tools, and can submit jobs to clusters, monitor them for problems, and initiate post-processing tasks.
@@ -139,21 +128,12 @@
 
    getting-started
    installation
-<<<<<<< HEAD
    user-guide/projects
    user-guide/events
    user-guide/productions
    user-guide/running
    user-guide/monitoring
    user-guide/reporting
-=======
-   olivaw/projects
-   olivaw/events
-   olivaw/productions
-   olivaw/running
-   olivaw/monitoring
-   olivaw/reporting
->>>>>>> f1040503
    storage
    olivaw/review
    
@@ -190,13 +170,6 @@
    contributing.rst
    code-of-conduct.rst
 
-<<<<<<< HEAD
-=======
-   asimov-repository
-   
-   ledger   
-   pipelines-dev
->>>>>>> f1040503
    
    asimov-repository
 
@@ -218,7 +191,6 @@
    api/condor
    api/event
    api/git
-<<<<<<< HEAD
    api/gitlab
    api/ini
    api/ledger
@@ -227,10 +199,6 @@
    api/mattermost
    api/olivaw
    api/pipeline
-=======
-   state
-   pipelines
->>>>>>> f1040503
    config
 	     
 Indices and tables
